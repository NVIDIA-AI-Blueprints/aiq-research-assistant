--- conflicted
+++ resolved
@@ -91,14 +91,11 @@
     networks:
       - nvidia-rag
     profiles: ["aira"]
-<<<<<<< HEAD
     healthcheck:
       test: ["CMD", "redis-cli", "-p", "6380", "ping"]
       interval: 10s
       timeout: 5s
       retries: 5
-=======
->>>>>>> c5e4a2b3
 
   aira-frontend:
     container_name: aira-frontend
