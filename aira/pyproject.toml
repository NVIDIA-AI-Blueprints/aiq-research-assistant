[build-system]
build-backend = "setuptools.build_meta"
requires = ["setuptools >= 64", "setuptools-scm>=8"]

[tool.setuptools_scm]
root = ".."


[project]
name = "aiq_aira"
dynamic = ["version"]
dependencies = [
<<<<<<< HEAD
  "agentiq>=1.2.0a20250703",
  "agentiq-langchain>=1.2.0a20250703",
  "aiqtoolkit-weave==1.2.0a20250703",
  "aiqtoolkit-langchain==1.2.0a20250703",
=======
  "aiqtoolkit-langchain>=1.2.0a1",
  "aiqtoolkit>=1.2.0a1",
>>>>>>> d7b8b51e
  "aiohappyeyeballs==2.4.4",
  "aiohttp",
  "aiosignal==1.3.2",
  "annotated-types==0.7.0",
  "anyio==4.8.0",
  "arize-phoenix~=6.1",
  "async-timeout==5.0.1",
  "attrs==25.1.0",
  "certifi==2025.1.31",
  "charset-normalizer==3.4.1",
  "colorama",
  "distro==1.9.0",
  "exceptiongroup==1.2.2",
  "frozenlist==1.5.0",
  "h11>=0.16.0",
  "httpcore",
  "httpx",
  "idna==3.10",
  "jiter==0.8.2",
  "jsonpatch==1.33",
  "jsonpointer==3.0.0",
  "langchain-core",
  "langchain-nvidia-ai-endpoints",
  "langchain-openai",
  "langgraph-checkpoint==2.0.10",
  "langgraph-sdk==0.1.51",
  "langgraph==0.2.69",
<<<<<<< HEAD
  "langsmith==0.4.4",
=======
  "langsmith==0.3.4",
>>>>>>> d7b8b51e
  "litellm",
  "msgpack==1.1.0",
  "multidict==6.1.0",
  "openai==1.61.0",
  "openinference-instrumentation-langchain",
  "openinference-instrumentation-openai",
  "orjson==3.10.15",
  "packaging==24.2",
  "propcache==0.2.1",
  "pydantic_core",
  "pydantic",
<<<<<<< HEAD
  "pyjwt",
=======
  "pyjwt==2.10.1",
>>>>>>> d7b8b51e
  "PyYAML==6.0.2",
  "redis==5.2.1",
  "regex==2024.11.6",
  "requests-toolbelt==1.0.0",
  "requests==2.32.3",
  "sniffio==1.3.1",
  "tenacity==9.0.0",
  "tiktoken==0.8.0",
  "tqdm==4.67.1",
  "typing_extensions==4.12.2",
  "urllib3==2.3.0",
  "weave==0.51.55",
  "wandb<0.21.0",  # pin for compatibility with weave 0.51.x (uses gql 3.x)
  "gql<4",  # keep GraphQL client version compatible
  "xmltodict==0.14.2",
  "yarl==1.18.3",
  "zstandard==0.23.0",
]
requires-python = ">=3.12"
description = "AIRA AI-Q example"
keywords = ["ai", "rag", "agents"]
classifiers = ["Programming Language :: Python"]

[project.optional-dependencies]
dev = [
  "aiohttp>=3.11.14",
  "docker>=7.1.0",
  "isort==5.12.0",
  "pre-commit>=4.0,<5.0",
  "pylint==3.3.*",
  "pytest-aiohttp>=1.1.0",
  "pytest-asyncio>=0.25.3",
  "pytest-dotenv>=0.5.2",
  "pytest>=8.3.5",
  "yapf==0.43.*",
]
weave = [
    "wandb<0.21.0",
    "gql<4"
]


[tool.uv.sources]
aiq = { path = "../ai-query-engine", editable = true }

[tool.uv]
managed = true

[project.entry-points.'aiq.plugins']
aiq_aira = "aiq_aira.register"

# ===== flake8 Config =====
[tool.flake8]
filename = ["*.py"]

max-line-length = 120
max-doc-length = 120

extend-ignore = [
  # Ignore missing docstrings __init__ methods as we document those on the class
  "D107",
  # Don't require quotes to be placed on the same line as a one-line docstring, useful when the docstring is close
  # to the line limit
  "D200",
  # Allow a blank line between a docstring and the code
  "D202",
  # D204: 1 blank line required after class docstring
  "D204",
  # D205: 1 blank line required between summary line and description (allow for a paragraph)
  "D205",
  # D400: First line should end with a period (only works if we're adhering to D205)
  "D400",
  # D401: First line should be in imperative mood
  "D401",
]

# ===== isort Config =====
[tool.isort]
line_length = 120
multi_line_output = 3
include_trailing_comma = true
force_grid_wrap = 0
combine_as_imports = true
order_by_type = true
force_single_line = true
default_section = "THIRDPARTY"
src_paths = ["aira/src", "aira/test_aira", "data"]
skip = [
  "__init__.py",
  ".eggs",
  ".git",
  ".hg",
  ".mypy_cache",
  ".tmp",
  ".tox",
  ".venv",
  "buck-out",
  "build",
  "dist",
  "models",
  "thirdparty",
]
known_first_party = ["aiq_aira"]


# ===== yapf Config =====
[tool.yapf]
based_on_style = "pep8"
column_limit = 120
split_all_top_level_comma_separated_values = true
join_multiple_lines = true
indent_dictionary_value = true

[tool.pytest.ini_options]
env_files = [".env", "test.env"]


## Pylint configuration begins here

[tool.pylint.main]
# Analyse import fallback blocks. This can be used to support both Python 2 and 3
# compatible code, which means that the block might have code that exists only in
# one or another interpreter, leading to false positives when analysed.
# analyse-fallback-blocks =

# Clear in-memory caches upon conclusion of linting. Useful if running pylint in
# a server-like mode.
# clear-cache-post-run =

# Always return a 0 (non-error) status code, even if lint errors are found. This
# is primarily useful in continuous integration scripts.
# exit-zero =

# A comma-separated list of package or module names from where C extensions may
# be loaded. Extensions are loading into the active Python interpreter and may
# run arbitrary code.
# extension-pkg-allow-list = []

# A comma-separated list of package or module names from where C extensions may
# be loaded. Extensions are loading into the active Python interpreter and may
# run arbitrary code. (This is an alternative name to extension-pkg-allow-list
# for backward compatibility.)
# extension-pkg-whitelist =

# Return non-zero exit code if any of these messages/categories are detected,
# even if score is above --fail-under value. Syntax same as enable. Messages
# specified are enabled, while categories only check already-enabled messages.
fail-on = ["deprecated-typing-alias", "consider-alternative-union-syntax"]

# Specify a score threshold under which the program will exit with error.
fail-under = 10.0

# Interpret the stdin as a python script, whose filename needs to be passed as
# the module_or_package argument.
# from-stdin =

# Files or directories to be skipped. They should be base names, not paths.
ignore = ["conf.py"]

# Add files or directories matching the regular expressions patterns to the
# ignore-list. The regex matches against paths and can be in Posix or Windows
# format. Because '\\' represents the directory delimiter on Windows systems, it
# can't be used as an escape character.

# Files or directories matching the regular expression patterns are skipped. The
# regex matches against base names, not paths. The default value ignores Emacs
# file locks
ignore-patterns = ["^\\.#"]

# List of module names for which member attributes should not be checked (useful
# for modules/projects where namespaces are manipulated during runtime and thus
# existing member attributes cannot be deduced by static analysis). It supports
# qualified module names, as well as Unix pattern matching.
# ignored-modules =

# Python code to execute, usually for sys.path manipulation such as
# pygtk.require().
# init-hook =

# Use multiple processes to speed up Pylint. Specifying 0 will auto-detect the
# number of processors available to use, and will cap the count on Windows to
# avoid hangs.
jobs = 0

# Control the amount of potential inferred values when inferring a single object.
# This can help the performance when dealing with large functions or complex,
# nested conditions.
limit-inference-results = 100

# List of plugins (as comma separated values of python module names) to load,
# usually to register additional checkers.
load-plugins = ["pylint.extensions.docparams", "pylint.extensions.typing"]

# Pickle collected data for later comparisons.
persistent = true

# Minimum Python version to use for version dependent checks. Will default to the
# version used to run pylint.
py-version = "3.11"

# Discover python modules and packages in the file system subtree.
# recursive =

# Add paths to the list of the source roots. Supports globbing patterns. The
# source root is an absolute path or a path relative to the current working
# directory used to determine a package namespace for modules located under the
# source root.
source-roots = ["src", "packages/*/src"]

# When enabled, pylint would attempt to guess common misconfiguration and emit
# user-friendly hints instead of false-positive error messages.
suggestion-mode = true

# Allow loading of arbitrary C extensions. Extensions are imported into the
# active Python interpreter and may run arbitrary code.
# unsafe-load-any-extension =

[tool.pylint.basic]
# Naming style matching correct argument names.
argument-naming-style = "snake_case"

# Regular expression matching correct argument names. Overrides argument-naming-
# style. If left empty, argument names will be checked with the set naming style.
# argument-rgx =

# Naming style matching correct attribute names.
attr-naming-style = "snake_case"

# Regular expression matching correct attribute names. Overrides attr-naming-
# style. If left empty, attribute names will be checked with the set naming style.
# attr-rgx =

# Bad variable names which should always be refused, separated by a comma.
bad-names = ["foo", "bar", "baz", "toto", "tutu", "tata"]

# Bad variable names regexes, separated by a comma. If names match any regex,
# they will always be refused
# bad-names-rgxs =

# Naming style matching correct class attribute names.
class-attribute-naming-style = "any"

# Regular expression matching correct class attribute names. Overrides class-
# attribute-naming-style. If left empty, class attribute names will be checked
# with the set naming style.
# class-attribute-rgx =

# Naming style matching correct class constant names.
class-const-naming-style = "UPPER_CASE"

# Regular expression matching correct class constant names. Overrides class-
# const-naming-style. If left empty, class constant names will be checked with
# the set naming style.
# class-const-rgx =

# Naming style matching correct class names.
class-naming-style = "PascalCase"

# Regular expression matching correct class names. Overrides class-naming-style.
# If left empty, class names will be checked with the set naming style.
# class-rgx =

# Naming style matching correct constant names.
const-naming-style = "UPPER_CASE"

# Regular expression matching correct constant names. Overrides const-naming-
# style. If left empty, constant names will be checked with the set naming style.
# const-rgx =

# Minimum line length for functions/classes that require docstrings, shorter ones
# are exempt.
docstring-min-length = -1

# Naming style matching correct function names.
function-naming-style = "snake_case"

# Regular expression matching correct function names. Overrides function-naming-
# style. If left empty, function names will be checked with the set naming style.
# function-rgx =

# Good variable names which should always be accepted, separated by a comma.
good-names = [
  "_",
  "ae",
  "df",
  "e",
  "ex",
  "f",
  "fh",
  "fn",
  "i",
  "ip",
  "j",
  "k",
  "Run",
  "ts",
  "x",
  "X",
  "y",
  "Y",
]

# Good variable names regexes, separated by a comma. If names match any regex,
# they will always be accepted
# good-names-rgxs =

# Include a hint for the correct naming format with invalid-name.
include-naming-hint = true

# Naming style matching correct inline iteration names.
inlinevar-naming-style = "any"

# Regular expression matching correct inline iteration names. Overrides
# inlinevar-naming-style. If left empty, inline iteration names will be checked
# with the set naming style.
# inlinevar-rgx =

# Naming style matching correct method names.
method-naming-style = "snake_case"

# Regular expression matching correct method names. Overrides method-naming-
# style. If left empty, method names will be checked with the set naming style.
# method-rgx =

# Naming style matching correct module names.

# Regular expression matching correct module names. Overrides module-naming-
# style. If left empty, module names will be checked with the set naming style.
# module-rgx =

# Colon-delimited sets of names that determine each other's naming style when the
# name regexes allow several styles.
# name-group =

# Regular expression which should only match function or class names that do not
# require a docstring.
no-docstring-rgx = "^_"

# List of decorators that produce properties, such as abc.abstractproperty. Add
# to this list to register other decorators that produce valid properties. These
# decorators are taken in consideration only for invalid-name.
property-classes = ["abc.abstractproperty"]

# Regular expression matching correct type alias names. If left empty, type alias
# names will be checked with the set naming style.
# typealias-rgx =

# Regular expression matching correct type variable names. If left empty, type
# variable names will be checked with the set naming style.
# typevar-rgx =

# Naming style matching correct variable names.
variable-naming-style = "snake_case"

# Regular expression matching correct variable names. Overrides variable-naming-
# style. If left empty, variable names will be checked with the set naming style.
# variable-rgx =

[tool.pylint.classes]
# Warn about protected attribute access inside special methods
# check-protected-access-in-special-methods =

# List of method names used to declare (i.e. assign) instance attributes.
defining-attr-methods = ["__init__", "__new__", "setUp", "__post_init__"]

# List of member names, which should be excluded from the protected access
# warning.
exclude-protected = ["_asdict", "_fields", "_replace", "_source", "_make"]

# List of valid names for the first argument in a class method.
valid-classmethod-first-arg = ["cls"]

# List of valid names for the first argument in a metaclass class method.
valid-metaclass-classmethod-first-arg = ["cls"]

[tool.pylint.design]
# List of regular expressions of class ancestor names to ignore when counting
# public methods (see R0903)
# exclude-too-few-public-methods =

# List of qualified class names to ignore when counting class parents (see R0901)
# ignored-parents =

# Maximum number of arguments for function / method.
max-args = 5

# Maximum number of attributes for a class (see R0902).
max-attributes = 7

# Maximum number of boolean expressions in an if statement (see R0916).
max-bool-expr = 5

# Maximum number of branch for function / method body.
max-branches = 12

# Maximum number of locals for function / method body.
max-locals = 15

# Maximum number of parents for a class (see R0901).
max-parents = 7

# Maximum number of public methods for a class (see R0904).
max-public-methods = 20

# Maximum number of return / yield for function / method body.
max-returns = 6

# Maximum number of statements in function / method body.
max-statements = 50

# Minimum number of public methods for a class (see R0903).
min-public-methods = 2

[tool.pylint.exceptions]
# Exceptions that will emit a warning when caught.
overgeneral-exceptions = ["builtins.BaseException", "builtins.Exception"]

[tool.pylint.format]
# Expected format of line ending, e.g. empty (any line ending), LF or CRLF.
# expected-line-ending-format =

# Regexp for a line that is allowed to be longer than the limit.
ignore-long-lines = "^\\s*(# )?<?https?://\\S+>?$"

# Number of spaces of indent required inside a hanging or continued line.
indent-after-paren = 4

# String used as indentation unit. This is usually "    " (4 spaces) or "\t" (1
# tab).
indent-string = "    "

# Maximum number of characters on a single line.
max-line-length = 120

# Maximum number of lines in a module.
max-module-lines = 1000

# Allow the body of a class to be on the same line as the declaration if body
# contains single statement.
# single-line-class-stmt =

# Allow the body of an if to be on the same line as the test if there is no else.
# single-line-if-stmt =

[tool.pylint.imports]
# List of modules that can be imported at any level, not just the top level one.
# allow-any-import-level =

# Allow explicit reexports by alias from a package __init__.
# allow-reexport-from-package =

# Allow wildcard imports from modules that define __all__.
# allow-wildcard-with-all =

# Deprecated modules which should not be used, separated by a comma.
# deprecated-modules =

# Output a graph (.gv or any supported image format) of external dependencies to
# the given file (report RP0402 must not be disabled).
# ext-import-graph =

# Output a graph (.gv or any supported image format) of all (i.e. internal and
# external) dependencies to the given file (report RP0402 must not be disabled).
# import-graph =

# Output a graph (.gv or any supported image format) of internal dependencies to
# the given file (report RP0402 must not be disabled).
# int-import-graph =

# Force import order to recognize a module as part of the standard compatibility
# libraries.
# known-standard-library =

# Force import order to recognize a module as part of a third party library.
known-third-party = ["enchant"]

# Couples of modules and preferred modules, separated by a comma.
# preferred-modules =

[tool.pylint.logging]
# The type of string formatting that logging methods do. `old` means using %
# formatting, `new` is for `{}` formatting.
logging-format-style = "old"

# Logging modules to check that the string format arguments are in logging
# function parameter format.
logging-modules = ["logging"]

[tool.pylint."messages control"]
# Only show warnings with the listed confidence levels. Leave empty to show all.
# Valid levels: HIGH, CONTROL_FLOW, INFERENCE, INFERENCE_FAILURE, UNDEFINED.
confidence = [
  "HIGH",
  "CONTROL_FLOW",
  "INFERENCE",
  "INFERENCE_FAILURE",
  "UNDEFINED",
]

# Disable the message, report, category or checker with the given id(s). You can
# either give multiple identifiers separated by comma (,) or put this option
# multiple times (only on the command line, not in the configuration file where
# it should appear only once). You can also use "--disable=all" to disable
# everything first and then re-enable specific checks. For example, if you want
# to run only the similarities checker, you can use "--disable=all
# --enable=similarities". If you want to run only the classes checker, but have
# no Warning level messages displayed, use "--disable=all --enable=classes
# --disable=W".
disable = [
  "bad-inline-option",
  "broad-exception-caught",        # Allow catching base Exception class
  "deprecated-pragma",
  "duplicate-code",                # This is too restrictive for our codebase
  "file-ignored",
  "import-outside-toplevel",       # Allow lazy imports inside of methods
  "locally-disabled",
  "missing-class-docstring",
  "missing-function-docstring",
  "missing-module-docstring",
  "protected-access",
  "raw-checker-failed",
  "superfluous-parens",
  "suppressed-message",
  "too-few-public-methods",        # Disable all the "too-*" checks, as they are too strict for our codebase
  "too-many-arguments",
  "too-many-branches",
  "too-many-instance-attributes",
  "too-many-lines",
  "too-many-locals",
  "too-many-nested-blocks",
  "too-many-positional-arguments",
  "too-many-return-statements",
  "too-many-statements",
  "unnecessary-lambda",            # We pass lambdas around a lot, so this is not useful
  "unnecessary-pass",              # Allow empty classes/methods with only a `pass` statement in the body
  "use-symbolic-message-instead",
  "useless-suppression",
  "wrong-import-order",            # pylint mistakenly thinks that the test utils are third party, and we have isort for this
]

# Enable the message, report, category or checker with the given id(s). You can
# either give multiple identifier separated by comma (,) or put this option
# multiple time (only on the command line, not in the configuration file where it
# should appear only once). See also the "--disable" option for examples.
enable = ["c-extension-no-member"]

[tool.pylint.method_args]
# List of qualified names (i.e., library.method) which require a timeout
# parameter e.g. 'requests.api.get,requests.api.post'
timeout-methods = [
  "requests.api.delete",
  "requests.api.get",
  "requests.api.head",
  "requests.api.options",
  "requests.api.patch",
  "requests.api.post",
  "requests.api.put",
  "requests.api.request",
]

[tool.pylint.miscellaneous]
# List of note tags to take in consideration, separated by a comma.
notes = ["FIXME", "XXX", "TODO"]

# Regular expression of note tags to take in consideration.
# notes-rgx =

[tool.pylint.parameter_documentation]
# Whether to accept totally missing parameter documentation in the docstring of a
# function that has parameters.
accept-no-param-doc = true

# Whether to accept totally missing raises documentation in the docstring of a
# function that raises an exception.
accept-no-raise-doc = true

# Whether to accept totally missing return documentation in the docstring of a
# function that returns a statement.
accept-no-return-doc = true

# Whether to accept totally missing yields documentation in the docstring of a
# generator.
accept-no-yields-doc = true

# If the docstring type cannot be guessed the specified docstring type will be
# used.
default-docstring-type = "default"

[tool.pylint.refactoring]
# Maximum number of nested blocks for function / method body
max-nested-blocks = 5

# Complete name of functions that never returns. When checking for inconsistent-
# return-statements if a never returning function is called then it will be
# considered as an explicit return statement and no message will be printed.
never-returning-functions = ["sys.exit", "argparse.parse_error"]

[tool.pylint.reports]
# Python expression which should return a score less than or equal to 10. You
# have access to the variables 'fatal', 'error', 'warning', 'refactor',
# 'convention', and 'info' which contain the number of messages in each category,
# as well as 'statement' which is the total number of statements analyzed. This
# score is used by the global evaluation report (RP0004).
evaluation = "max(0, 0 if fatal else 10.0 - ((float(5 * error + warning + refactor + convention) / statement) * 10))"

# Template used to display messages. This is a python new-style format string
# used to format the message information. See doc for all details.
# msg-template =

# Set the output format. Available formats are text, parseable, colorized, json
# and msvs (visual studio). You can also give a reporter class, e.g.
# mypackage.mymodule.MyReporterClass.
# output-format =

# Tells whether to display a full report or only the messages.
# reports =

# Activate the evaluation score.
score = true

[tool.pylint.similarities]
# Comments are removed from the similarity computation
ignore-comments = true

# Docstrings are removed from the similarity computation
ignore-docstrings = true

# Imports are removed from the similarity computation
ignore-imports = true

# Signatures are removed from the similarity computation
ignore-signatures = true

# Minimum lines number of a similarity.
min-similarity-lines = 4

[tool.pylint.spelling]
# Limits count of emitted suggestions for spelling mistakes.
max-spelling-suggestions = 4

# Spelling dictionary name. No available dictionaries : You need to install both
# the python package and the system dependency for enchant to work..
# spelling-dict =

# List of comma separated words that should be considered directives if they
# appear at the beginning of a comment and should not be checked.
spelling-ignore-comment-directives = "fmt: on,fmt: off,noqa:,noqa,nosec,isort:skip,mypy:"

# List of comma separated words that should not be checked.
# spelling-ignore-words =

# A path to a file that contains the private dictionary; one word per line.
# spelling-private-dict-file =

# Tells whether to store unknown words to the private dictionary (see the
# --spelling-private-dict-file option) instead of raising a message.
# spelling-store-unknown-words =

[tool.pylint.typecheck]
# List of decorators that produce context managers, such as
# contextlib.contextmanager. Add to this list to register other decorators that
# produce valid context managers.
contextmanager-decorators = [
  "contextlib.contextmanager",
  "register_embedder",
  "register_function",
  "register_llm",
  "register_memory_client",
]

# List of members which are set dynamically and missed by pylint inference
# system, and so shouldn't trigger E1101 when accessed. Python regular
# expressions are accepted.

# Add pytorch & dgl members to the list of dynamically set members. Only until pylint 3.0 supports pyi files
# generated-members = ""

# Tells whether missing members accessed in mixin class should be ignored. A
# class is considered mixin if its name matches the mixin-class-rgx option.
# Tells whether to warn about missing members when the owner of the attribute is
# inferred to be None.
ignore-none = true

# This flag controls whether pylint should warn about no-member and similar
# checks whenever an opaque object is returned when inferring. The inference can
# return multiple potential results while evaluating a Python object, but some
# branches might not be evaluated, which results in partial inference. In that
# case, it might be useful to still emit no-member and other checks for the rest
# of the inferred objects.
ignore-on-opaque-inference = true

# List of symbolic message names to ignore for Mixin members.
ignored-checks-for-mixins = [
  "no-member",
  "not-async-context-manager",
  "not-context-manager",
  "attribute-defined-outside-init",
]

# List of class names for which member attributes should not be checked (useful
# for classes with dynamically set attributes). This supports the use of
# qualified names.
ignored-classes = [
  "optparse.Values",
  "thread._local",
  "_thread._local",
  "argparse.Namespace",
]

# Show a hint with possible names when a member name was not found. The aspect of
# finding the hint is based on edit distance.
missing-member-hint = true

# The minimum edit distance a name should have in order to be considered a
# similar match for a missing member name.
missing-member-hint-distance = 1

# The total number of similar names that should be taken in consideration when
# showing a hint for a missing member.
missing-member-max-choices = 1

# Regex pattern to define which classes are considered mixins.
mixin-class-rgx = ".*[Mm]ixin"

# List of decorators that change the signature of a decorated function.
signature-mutators = [
  'click.decorators.option',
  'click.decorators.argument',
  'click.decorators.version_option',
  'click.decorators.help_option',
  'click.decorators.pass_context',
  'click.decorators.confirmation_option',
]

[tool.pylint.variables]
# List of additional names supposed to be defined in builtins. Remember that you
# should avoid defining new builtins when possible.
# additional-builtins =

# Tells whether unused global variables should be treated as a violation.
allow-global-unused-variables = true

# List of names allowed to shadow builtins
# allowed-redefined-builtins =

# List of strings which can identify a callback function by name. A callback name
# must start or end with one of those strings.
callbacks = ["cb_", "_cb"]

# A regular expression matching the name of dummy variables (i.e. expected to not
# be used).
dummy-variables-rgx = "_+$|(_[a-zA-Z0-9_]*[a-zA-Z0-9]+?$)|dummy|^ignored_|^unused_"

# Argument names that match this expression will be ignored.
ignored-argument-names = "_.*|^ignored_|^unused_"

# Tells whether we should check for unused import in __init__ files.
# init-import =

# List of qualified module names which can have objects that can redefine
# builtins.
redefining-builtins-modules = [
  "six.moves",
  "past.builtins",
  "future.builtins",
  "builtins",
  "io",
]<|MERGE_RESOLUTION|>--- conflicted
+++ resolved
@@ -10,15 +10,10 @@
 name = "aiq_aira"
 dynamic = ["version"]
 dependencies = [
-<<<<<<< HEAD
   "agentiq>=1.2.0a20250703",
   "agentiq-langchain>=1.2.0a20250703",
   "aiqtoolkit-weave==1.2.0a20250703",
   "aiqtoolkit-langchain==1.2.0a20250703",
-=======
-  "aiqtoolkit-langchain>=1.2.0a1",
-  "aiqtoolkit>=1.2.0a1",
->>>>>>> d7b8b51e
   "aiohappyeyeballs==2.4.4",
   "aiohttp",
   "aiosignal==1.3.2",
@@ -46,11 +41,7 @@
   "langgraph-checkpoint==2.0.10",
   "langgraph-sdk==0.1.51",
   "langgraph==0.2.69",
-<<<<<<< HEAD
-  "langsmith==0.4.4",
-=======
   "langsmith==0.3.4",
->>>>>>> d7b8b51e
   "litellm",
   "msgpack==1.1.0",
   "multidict==6.1.0",
@@ -62,11 +53,7 @@
   "propcache==0.2.1",
   "pydantic_core",
   "pydantic",
-<<<<<<< HEAD
-  "pyjwt",
-=======
   "pyjwt==2.10.1",
->>>>>>> d7b8b51e
   "PyYAML==6.0.2",
   "redis==5.2.1",
   "regex==2024.11.6",
