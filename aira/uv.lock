version = 1
revision = 1
requires-python = ">=3.12"
resolution-markers = [
    "python_full_version >= '3.13' and sys_platform == 'darwin'",
    "python_full_version >= '3.12.4' and python_full_version < '3.13' and sys_platform == 'darwin'",
    "python_full_version >= '3.13' and sys_platform != 'darwin'",
    "python_full_version >= '3.12.4' and python_full_version < '3.13' and sys_platform != 'darwin'",
    "python_full_version < '3.12.4' and sys_platform == 'darwin'",
    "python_full_version < '3.12.4' and sys_platform != 'darwin'",
]

[[package]]
name = "aioboto3"
version = "14.3.0"
source = { registry = "https://pypi.org/simple" }
dependencies = [
    { name = "aiobotocore", extra = ["boto3"] },
    { name = "aiofiles" },
]
sdist = { url = "https://files.pythonhosted.org/packages/79/b7/2f0d45cf31f77f8432102d7225d189e6e65cc7a16a32a8ac929eabd719a7/aioboto3-14.3.0.tar.gz", hash = "sha256:1d18f88bb56835c607b62bb6cb907754d717bedde3ddfff6935727cb48a80135", size = 322658 }
wheels = [
    { url = "https://files.pythonhosted.org/packages/0e/b0/f2415f03af890693ba8cb669c67f30b9ffa8b2065ecf91cc92e6782b5aa2/aioboto3-14.3.0-py3-none-any.whl", hash = "sha256:aec5de94e9edc1ffbdd58eead38a37f00ddac59a519db749a910c20b7b81bca7", size = 35697 },
]

[[package]]
name = "aiobotocore"
version = "2.22.0"
source = { registry = "https://pypi.org/simple" }
dependencies = [
    { name = "aiohttp" },
    { name = "aioitertools" },
    { name = "botocore" },
    { name = "jmespath" },
    { name = "multidict" },
    { name = "python-dateutil" },
    { name = "wrapt" },
]
sdist = { url = "https://files.pythonhosted.org/packages/9c/4c/113c4f5611103bba8e5252805fbee7944f5d9541addba9a96b091c0c4308/aiobotocore-2.22.0.tar.gz", hash = "sha256:11091477266b75c2b5d28421c1f2bc9a87d175d0b8619cb830805e7a113a170b", size = 110322 }
wheels = [
    { url = "https://files.pythonhosted.org/packages/00/8e/ffa5840cb7de19ada85bda1fae1ae22671a18992e9373f2e2df9db5389b5/aiobotocore-2.22.0-py3-none-any.whl", hash = "sha256:b4e6306f79df9d81daff1f9d63189a2dbee4b77ce3ab937304834e35eaaeeccf", size = 78930 },
]

[package.optional-dependencies]
boto3 = [
    { name = "boto3" },
]

[[package]]
name = "aiofiles"
version = "24.1.0"
source = { registry = "https://pypi.org/simple" }
sdist = { url = "https://files.pythonhosted.org/packages/0b/03/a88171e277e8caa88a4c77808c20ebb04ba74cc4681bf1e9416c862de237/aiofiles-24.1.0.tar.gz", hash = "sha256:22a075c9e5a3810f0c2e48f3008c94d68c65d763b9b03857924c99e57355166c", size = 30247 }
wheels = [
    { url = "https://files.pythonhosted.org/packages/a5/45/30bb92d442636f570cb5651bc661f52b610e2eec3f891a5dc3a4c3667db0/aiofiles-24.1.0-py3-none-any.whl", hash = "sha256:b4ec55f4195e3eb5d7abd1bf7e061763e864dd4954231fb8539a0ef8bb8260e5", size = 15896 },
]

[[package]]
name = "aiohappyeyeballs"
version = "2.4.4"
source = { registry = "https://pypi.org/simple" }
sdist = { url = "https://files.pythonhosted.org/packages/7f/55/e4373e888fdacb15563ef6fa9fa8c8252476ea071e96fb46defac9f18bf2/aiohappyeyeballs-2.4.4.tar.gz", hash = "sha256:5fdd7d87889c63183afc18ce9271f9b0a7d32c2303e394468dd45d514a757745", size = 21977 }
wheels = [
    { url = "https://files.pythonhosted.org/packages/b9/74/fbb6559de3607b3300b9be3cc64e97548d55678e44623db17820dbd20002/aiohappyeyeballs-2.4.4-py3-none-any.whl", hash = "sha256:a980909d50efcd44795c4afeca523296716d50cd756ddca6af8c65b996e27de8", size = 14756 },
]

[[package]]
name = "aiohttp"
version = "3.11.18"
source = { registry = "https://pypi.org/simple" }
dependencies = [
    { name = "aiohappyeyeballs" },
    { name = "aiosignal" },
    { name = "attrs" },
    { name = "frozenlist" },
    { name = "multidict" },
    { name = "propcache" },
    { name = "yarl" },
]
sdist = { url = "https://files.pythonhosted.org/packages/63/e7/fa1a8c00e2c54b05dc8cb5d1439f627f7c267874e3f7bb047146116020f9/aiohttp-3.11.18.tar.gz", hash = "sha256:ae856e1138612b7e412db63b7708735cff4d38d0399f6a5435d3dac2669f558a", size = 7678653 }
wheels = [
    { url = "https://files.pythonhosted.org/packages/b5/d2/5bc436f42bf4745c55f33e1e6a2d69e77075d3e768e3d1a34f96ee5298aa/aiohttp-3.11.18-cp312-cp312-macosx_10_13_universal2.whl", hash = "sha256:63d71eceb9cad35d47d71f78edac41fcd01ff10cacaa64e473d1aec13fa02df2", size = 706671 },
    { url = "https://files.pythonhosted.org/packages/fe/d0/2dbabecc4e078c0474abb40536bbde717fb2e39962f41c5fc7a216b18ea7/aiohttp-3.11.18-cp312-cp312-macosx_10_13_x86_64.whl", hash = "sha256:d1929da615840969929e8878d7951b31afe0bac883d84418f92e5755d7b49508", size = 466169 },
    { url = "https://files.pythonhosted.org/packages/70/84/19edcf0b22933932faa6e0be0d933a27bd173da02dc125b7354dff4d8da4/aiohttp-3.11.18-cp312-cp312-macosx_11_0_arm64.whl", hash = "sha256:7d0aebeb2392f19b184e3fdd9e651b0e39cd0f195cdb93328bd124a1d455cd0e", size = 457554 },
    { url = "https://files.pythonhosted.org/packages/32/d0/e8d1f034ae5624a0f21e4fb3feff79342ce631f3a4d26bd3e58b31ef033b/aiohttp-3.11.18-cp312-cp312-manylinux_2_17_aarch64.manylinux2014_aarch64.whl", hash = "sha256:3849ead845e8444f7331c284132ab314b4dac43bfae1e3cf350906d4fff4620f", size = 1690154 },
    { url = "https://files.pythonhosted.org/packages/16/de/2f9dbe2ac6f38f8495562077131888e0d2897e3798a0ff3adda766b04a34/aiohttp-3.11.18-cp312-cp312-manylinux_2_17_ppc64le.manylinux2014_ppc64le.whl", hash = "sha256:5e8452ad6b2863709f8b3d615955aa0807bc093c34b8e25b3b52097fe421cb7f", size = 1733402 },
    { url = "https://files.pythonhosted.org/packages/e0/04/bd2870e1e9aef990d14b6df2a695f17807baf5c85a4c187a492bda569571/aiohttp-3.11.18-cp312-cp312-manylinux_2_17_s390x.manylinux2014_s390x.whl", hash = "sha256:3b8d2b42073611c860a37f718b3d61ae8b4c2b124b2e776e2c10619d920350ec", size = 1783958 },
    { url = "https://files.pythonhosted.org/packages/23/06/4203ffa2beb5bedb07f0da0f79b7d9039d1c33f522e0d1a2d5b6218e6f2e/aiohttp-3.11.18-cp312-cp312-manylinux_2_17_x86_64.manylinux2014_x86_64.whl", hash = "sha256:40fbf91f6a0ac317c0a07eb328a1384941872f6761f2e6f7208b63c4cc0a7ff6", size = 1695288 },
    { url = "https://files.pythonhosted.org/packages/30/b2/e2285dda065d9f29ab4b23d8bcc81eb881db512afb38a3f5247b191be36c/aiohttp-3.11.18-cp312-cp312-manylinux_2_5_i686.manylinux1_i686.manylinux_2_17_i686.manylinux2014_i686.whl", hash = "sha256:44ff5625413fec55216da5eaa011cf6b0a2ed67a565914a212a51aa3755b0009", size = 1618871 },
    { url = "https://files.pythonhosted.org/packages/57/e0/88f2987885d4b646de2036f7296ebea9268fdbf27476da551c1a7c158bc0/aiohttp-3.11.18-cp312-cp312-musllinux_1_2_aarch64.whl", hash = "sha256:7f33a92a2fde08e8c6b0c61815521324fc1612f397abf96eed86b8e31618fdb4", size = 1646262 },
    { url = "https://files.pythonhosted.org/packages/e0/19/4d2da508b4c587e7472a032290b2981f7caeca82b4354e19ab3df2f51d56/aiohttp-3.11.18-cp312-cp312-musllinux_1_2_armv7l.whl", hash = "sha256:11d5391946605f445ddafda5eab11caf310f90cdda1fd99865564e3164f5cff9", size = 1677431 },
    { url = "https://files.pythonhosted.org/packages/eb/ae/047473ea50150a41440f3265f53db1738870b5a1e5406ece561ca61a3bf4/aiohttp-3.11.18-cp312-cp312-musllinux_1_2_i686.whl", hash = "sha256:3cc314245deb311364884e44242e00c18b5896e4fe6d5f942e7ad7e4cb640adb", size = 1637430 },
    { url = "https://files.pythonhosted.org/packages/11/32/c6d1e3748077ce7ee13745fae33e5cb1dac3e3b8f8787bf738a93c94a7d2/aiohttp-3.11.18-cp312-cp312-musllinux_1_2_ppc64le.whl", hash = "sha256:0f421843b0f70740772228b9e8093289924359d306530bcd3926f39acbe1adda", size = 1703342 },
    { url = "https://files.pythonhosted.org/packages/c5/1d/a3b57bfdbe285f0d45572d6d8f534fd58761da3e9cbc3098372565005606/aiohttp-3.11.18-cp312-cp312-musllinux_1_2_s390x.whl", hash = "sha256:e220e7562467dc8d589e31c1acd13438d82c03d7f385c9cd41a3f6d1d15807c1", size = 1740600 },
    { url = "https://files.pythonhosted.org/packages/a5/71/f9cd2fed33fa2b7ce4d412fb7876547abb821d5b5520787d159d0748321d/aiohttp-3.11.18-cp312-cp312-musllinux_1_2_x86_64.whl", hash = "sha256:ab2ef72f8605046115bc9aa8e9d14fd49086d405855f40b79ed9e5c1f9f4faea", size = 1695131 },
    { url = "https://files.pythonhosted.org/packages/97/97/d1248cd6d02b9de6aa514793d0dcb20099f0ec47ae71a933290116c070c5/aiohttp-3.11.18-cp312-cp312-win32.whl", hash = "sha256:12a62691eb5aac58d65200c7ae94d73e8a65c331c3a86a2e9670927e94339ee8", size = 412442 },
    { url = "https://files.pythonhosted.org/packages/33/9a/e34e65506e06427b111e19218a99abf627638a9703f4b8bcc3e3021277ed/aiohttp-3.11.18-cp312-cp312-win_amd64.whl", hash = "sha256:364329f319c499128fd5cd2d1c31c44f234c58f9b96cc57f743d16ec4f3238c8", size = 439444 },
    { url = "https://files.pythonhosted.org/packages/0a/18/be8b5dd6b9cf1b2172301dbed28e8e5e878ee687c21947a6c81d6ceaa15d/aiohttp-3.11.18-cp313-cp313-macosx_10_13_universal2.whl", hash = "sha256:474215ec618974054cf5dc465497ae9708543cbfc312c65212325d4212525811", size = 699833 },
    { url = "https://files.pythonhosted.org/packages/0d/84/ecdc68e293110e6f6f6d7b57786a77555a85f70edd2b180fb1fafaff361a/aiohttp-3.11.18-cp313-cp313-macosx_10_13_x86_64.whl", hash = "sha256:6ced70adf03920d4e67c373fd692123e34d3ac81dfa1c27e45904a628567d804", size = 462774 },
    { url = "https://files.pythonhosted.org/packages/d7/85/f07718cca55884dad83cc2433746384d267ee970e91f0dcc75c6d5544079/aiohttp-3.11.18-cp313-cp313-macosx_11_0_arm64.whl", hash = "sha256:2d9f6c0152f8d71361905aaf9ed979259537981f47ad099c8b3d81e0319814bd", size = 454429 },
    { url = "https://files.pythonhosted.org/packages/82/02/7f669c3d4d39810db8842c4e572ce4fe3b3a9b82945fdd64affea4c6947e/aiohttp-3.11.18-cp313-cp313-manylinux_2_17_aarch64.manylinux2014_aarch64.whl", hash = "sha256:a35197013ed929c0aed5c9096de1fc5a9d336914d73ab3f9df14741668c0616c", size = 1670283 },
    { url = "https://files.pythonhosted.org/packages/ec/79/b82a12f67009b377b6c07a26bdd1b81dab7409fc2902d669dbfa79e5ac02/aiohttp-3.11.18-cp313-cp313-manylinux_2_17_ppc64le.manylinux2014_ppc64le.whl", hash = "sha256:540b8a1f3a424f1af63e0af2d2853a759242a1769f9f1ab053996a392bd70118", size = 1717231 },
    { url = "https://files.pythonhosted.org/packages/a6/38/d5a1f28c3904a840642b9a12c286ff41fc66dfa28b87e204b1f242dbd5e6/aiohttp-3.11.18-cp313-cp313-manylinux_2_17_s390x.manylinux2014_s390x.whl", hash = "sha256:f9e6710ebebfce2ba21cee6d91e7452d1125100f41b906fb5af3da8c78b764c1", size = 1769621 },
    { url = "https://files.pythonhosted.org/packages/53/2d/deb3749ba293e716b5714dda06e257f123c5b8679072346b1eb28b766a0b/aiohttp-3.11.18-cp313-cp313-manylinux_2_17_x86_64.manylinux2014_x86_64.whl", hash = "sha256:f8af2ef3b4b652ff109f98087242e2ab974b2b2b496304063585e3d78de0b000", size = 1678667 },
    { url = "https://files.pythonhosted.org/packages/b8/a8/04b6e11683a54e104b984bd19a9790eb1ae5f50968b601bb202d0406f0ff/aiohttp-3.11.18-cp313-cp313-manylinux_2_5_i686.manylinux1_i686.manylinux_2_17_i686.manylinux2014_i686.whl", hash = "sha256:28c3f975e5ae3dbcbe95b7e3dcd30e51da561a0a0f2cfbcdea30fc1308d72137", size = 1601592 },
    { url = "https://files.pythonhosted.org/packages/5e/9d/c33305ae8370b789423623f0e073d09ac775cd9c831ac0f11338b81c16e0/aiohttp-3.11.18-cp313-cp313-musllinux_1_2_aarch64.whl", hash = "sha256:c28875e316c7b4c3e745172d882d8a5c835b11018e33432d281211af35794a93", size = 1621679 },
    { url = "https://files.pythonhosted.org/packages/56/45/8e9a27fff0538173d47ba60362823358f7a5f1653c6c30c613469f94150e/aiohttp-3.11.18-cp313-cp313-musllinux_1_2_armv7l.whl", hash = "sha256:13cd38515568ae230e1ef6919e2e33da5d0f46862943fcda74e7e915096815f3", size = 1656878 },
    { url = "https://files.pythonhosted.org/packages/84/5b/8c5378f10d7a5a46b10cb9161a3aac3eeae6dba54ec0f627fc4ddc4f2e72/aiohttp-3.11.18-cp313-cp313-musllinux_1_2_i686.whl", hash = "sha256:0e2a92101efb9f4c2942252c69c63ddb26d20f46f540c239ccfa5af865197bb8", size = 1620509 },
    { url = "https://files.pythonhosted.org/packages/9e/2f/99dee7bd91c62c5ff0aa3c55f4ae7e1bc99c6affef780d7777c60c5b3735/aiohttp-3.11.18-cp313-cp313-musllinux_1_2_ppc64le.whl", hash = "sha256:e6d3e32b8753c8d45ac550b11a1090dd66d110d4ef805ffe60fa61495360b3b2", size = 1680263 },
    { url = "https://files.pythonhosted.org/packages/03/0a/378745e4ff88acb83e2d5c884a4fe993a6e9f04600a4560ce0e9b19936e3/aiohttp-3.11.18-cp313-cp313-musllinux_1_2_s390x.whl", hash = "sha256:ea4cf2488156e0f281f93cc2fd365025efcba3e2d217cbe3df2840f8c73db261", size = 1715014 },
    { url = "https://files.pythonhosted.org/packages/f6/0b/b5524b3bb4b01e91bc4323aad0c2fcaebdf2f1b4d2eb22743948ba364958/aiohttp-3.11.18-cp313-cp313-musllinux_1_2_x86_64.whl", hash = "sha256:9d4df95ad522c53f2b9ebc07f12ccd2cb15550941e11a5bbc5ddca2ca56316d7", size = 1666614 },
    { url = "https://files.pythonhosted.org/packages/c7/b7/3d7b036d5a4ed5a4c704e0754afe2eef24a824dfab08e6efbffb0f6dd36a/aiohttp-3.11.18-cp313-cp313-win32.whl", hash = "sha256:cdd1bbaf1e61f0d94aced116d6e95fe25942f7a5f42382195fd9501089db5d78", size = 411358 },
    { url = "https://files.pythonhosted.org/packages/1e/3c/143831b32cd23b5263a995b2a1794e10aa42f8a895aae5074c20fda36c07/aiohttp-3.11.18-cp313-cp313-win_amd64.whl", hash = "sha256:bdd619c27e44382cf642223f11cfd4d795161362a5a1fc1fa3940397bc89db01", size = 437658 },
]

[[package]]
name = "aioitertools"
version = "0.12.0"
source = { registry = "https://pypi.org/simple" }
sdist = { url = "https://files.pythonhosted.org/packages/06/de/38491a84ab323b47c7f86e94d2830e748780525f7a10c8600b67ead7e9ea/aioitertools-0.12.0.tar.gz", hash = "sha256:c2a9055b4fbb7705f561b9d86053e8af5d10cc845d22c32008c43490b2d8dd6b", size = 19369 }
wheels = [
    { url = "https://files.pythonhosted.org/packages/85/13/58b70a580de00893223d61de8fea167877a3aed97d4a5e1405c9159ef925/aioitertools-0.12.0-py3-none-any.whl", hash = "sha256:fc1f5fac3d737354de8831cbba3eb04f79dd649d8f3afb4c5b114925e662a796", size = 24345 },
]

[[package]]
name = "aiosignal"
version = "1.3.2"
source = { registry = "https://pypi.org/simple" }
dependencies = [
    { name = "frozenlist" },
]
sdist = { url = "https://files.pythonhosted.org/packages/ba/b5/6d55e80f6d8a08ce22b982eafa278d823b541c925f11ee774b0b9c43473d/aiosignal-1.3.2.tar.gz", hash = "sha256:a8c255c66fafb1e499c9351d0bf32ff2d8a0321595ebac3b93713656d2436f54", size = 19424 }
wheels = [
    { url = "https://files.pythonhosted.org/packages/ec/6a/bc7e17a3e87a2985d3e8f4da4cd0f481060eb78fb08596c42be62c90a4d9/aiosignal-1.3.2-py2.py3-none-any.whl", hash = "sha256:45cde58e409a301715980c2b01d0c28bdde3770d8290b5eb2173759d9acb31a5", size = 7597 },
]

[[package]]
name = "aiosqlite"
version = "0.21.0"
source = { registry = "https://pypi.org/simple" }
dependencies = [
    { name = "typing-extensions" },
]
sdist = { url = "https://files.pythonhosted.org/packages/13/7d/8bca2bf9a247c2c5dfeec1d7a5f40db6518f88d314b8bca9da29670d2671/aiosqlite-0.21.0.tar.gz", hash = "sha256:131bb8056daa3bc875608c631c678cda73922a2d4ba8aec373b19f18c17e7aa3", size = 13454 }
wheels = [
    { url = "https://files.pythonhosted.org/packages/f5/10/6c25ed6de94c49f88a91fa5018cb4c0f3625f31d5be9f771ebe5cc7cd506/aiosqlite-0.21.0-py3-none-any.whl", hash = "sha256:2549cf4057f95f53dcba16f2b64e8e2791d7e1adedb13197dd8ed77bb226d7d0", size = 15792 },
]

[[package]]
name = "aiq-aira"
source = { editable = "." }
dependencies = [
    { name = "aiohappyeyeballs" },
    { name = "aiohttp" },
    { name = "aiosignal" },
    { name = "aiqtoolkit" },
    { name = "aiqtoolkit-langchain" },
    { name = "annotated-types" },
    { name = "anyio" },
    { name = "arize-phoenix" },
    { name = "async-timeout" },
    { name = "attrs" },
    { name = "certifi" },
    { name = "charset-normalizer" },
    { name = "colorama" },
    { name = "distro" },
    { name = "exceptiongroup" },
    { name = "frozenlist" },
    { name = "h11" },
    { name = "httpcore" },
    { name = "httpx" },
    { name = "idna" },
    { name = "jiter" },
    { name = "jsonpatch" },
    { name = "jsonpointer" },
    { name = "langchain-core" },
    { name = "langchain-nvidia-ai-endpoints" },
    { name = "langchain-openai" },
    { name = "langgraph" },
    { name = "langgraph-checkpoint" },
    { name = "langgraph-sdk" },
    { name = "langsmith" },
    { name = "litellm" },
    { name = "msgpack" },
    { name = "multidict" },
    { name = "openai" },
    { name = "openinference-instrumentation-langchain" },
    { name = "openinference-instrumentation-openai" },
    { name = "orjson" },
    { name = "packaging" },
    { name = "propcache" },
<<<<<<< HEAD
    { name = "pydantic" },
    { name = "pydantic-core" },
=======
    { name = "pydantic", version = "2.10.6", source = { registry = "https://pypi.org/simple" }, marker = "python_full_version < '3.12.4' or sys_platform != 'darwin'" },
    { name = "pydantic", version = "2.11.7", source = { registry = "https://pypi.org/simple" }, marker = "python_full_version >= '3.12.4' and sys_platform == 'darwin'" },
    { name = "pydantic-core", version = "2.27.2", source = { registry = "https://pypi.org/simple" }, marker = "python_full_version < '3.12.4' or sys_platform != 'darwin'" },
    { name = "pydantic-core", version = "2.33.2", source = { registry = "https://pypi.org/simple" }, marker = "python_full_version >= '3.12.4' and sys_platform == 'darwin'" },
>>>>>>> 7795d6a7
    { name = "pyjwt" },
    { name = "pyyaml" },
    { name = "redis" },
    { name = "regex" },
    { name = "requests" },
    { name = "requests-toolbelt" },
    { name = "sniffio" },
    { name = "tenacity" },
    { name = "tiktoken" },
    { name = "tqdm" },
    { name = "typing-extensions" },
    { name = "urllib3" },
    { name = "xmltodict" },
    { name = "yarl" },
    { name = "zstandard" },
]

[package.optional-dependencies]
dev = [
    { name = "aiohttp" },
    { name = "docker" },
    { name = "isort" },
    { name = "pre-commit" },
    { name = "pylint" },
    { name = "pytest" },
    { name = "pytest-aiohttp" },
    { name = "pytest-asyncio" },
    { name = "pytest-dotenv" },
    { name = "yapf" },
]

[package.metadata]
requires-dist = [
    { name = "aiohappyeyeballs", specifier = "==2.4.4" },
    { name = "aiohttp" },
    { name = "aiohttp", marker = "extra == 'dev'", specifier = ">=3.11.14" },
    { name = "aiosignal", specifier = "==1.3.2" },
    { name = "aiqtoolkit", specifier = ">=1.1.0a1" },
    { name = "aiqtoolkit-langchain", specifier = ">=1.1.0a1" },
    { name = "annotated-types", specifier = "==0.7.0" },
    { name = "anyio", specifier = "==4.8.0" },
    { name = "arize-phoenix", specifier = "~=6.1" },
    { name = "async-timeout", specifier = "==5.0.1" },
    { name = "attrs", specifier = "==25.1.0" },
    { name = "certifi", specifier = "==2025.1.31" },
    { name = "charset-normalizer", specifier = "==3.4.1" },
    { name = "colorama" },
    { name = "distro", specifier = "==1.9.0" },
    { name = "docker", marker = "extra == 'dev'", specifier = ">=7.1.0" },
    { name = "exceptiongroup", specifier = "==1.2.2" },
    { name = "frozenlist", specifier = "==1.5.0" },
    { name = "h11", specifier = ">=0.16.0" },
    { name = "httpcore" },
    { name = "httpx" },
    { name = "idna", specifier = "==3.10" },
    { name = "isort", marker = "extra == 'dev'", specifier = "==5.12.0" },
    { name = "jiter", specifier = "==0.8.2" },
    { name = "jsonpatch", specifier = "==1.33" },
    { name = "jsonpointer", specifier = "==3.0.0" },
    { name = "langchain-core" },
    { name = "langchain-nvidia-ai-endpoints" },
    { name = "langchain-openai" },
    { name = "langgraph", specifier = "==0.2.69" },
    { name = "langgraph-checkpoint", specifier = "==2.0.10" },
    { name = "langgraph-sdk", specifier = "==0.1.51" },
    { name = "langsmith", specifier = "==0.3.4" },
    { name = "litellm" },
    { name = "msgpack", specifier = "==1.1.0" },
    { name = "multidict", specifier = "==6.1.0" },
    { name = "openai", specifier = "==1.61.0" },
    { name = "openinference-instrumentation-langchain" },
    { name = "openinference-instrumentation-openai" },
    { name = "orjson", specifier = "==3.10.15" },
    { name = "packaging", specifier = "==24.2" },
    { name = "pre-commit", marker = "extra == 'dev'", specifier = ">=4.0,<5.0" },
    { name = "propcache", specifier = "==0.2.1" },
    { name = "pydantic" },
    { name = "pydantic-core" },
<<<<<<< HEAD
    { name = "pyjwt" },
=======
    { name = "pyjwt", specifier = "==2.10.1" },
>>>>>>> 7795d6a7
    { name = "pylint", marker = "extra == 'dev'", specifier = "==3.3.*" },
    { name = "pytest", marker = "extra == 'dev'", specifier = ">=8.3.5" },
    { name = "pytest-aiohttp", marker = "extra == 'dev'", specifier = ">=1.1.0" },
    { name = "pytest-asyncio", marker = "extra == 'dev'", specifier = ">=0.25.3" },
    { name = "pytest-dotenv", marker = "extra == 'dev'", specifier = ">=0.5.2" },
    { name = "pyyaml", specifier = "==6.0.2" },
    { name = "redis", specifier = "==5.2.1" },
    { name = "regex", specifier = "==2024.11.6" },
    { name = "requests", specifier = "==2.32.3" },
    { name = "requests-toolbelt", specifier = "==1.0.0" },
    { name = "sniffio", specifier = "==1.3.1" },
    { name = "tenacity", specifier = "==9.0.0" },
    { name = "tiktoken", specifier = "==0.8.0" },
    { name = "tqdm", specifier = "==4.67.1" },
    { name = "typing-extensions", specifier = "==4.12.2" },
    { name = "urllib3", specifier = "==2.3.0" },
    { name = "xmltodict", specifier = "==0.14.2" },
    { name = "yapf", marker = "extra == 'dev'", specifier = "==0.43.*" },
    { name = "yarl", specifier = "==1.18.3" },
    { name = "zstandard", specifier = "==0.23.0" },
]
provides-extras = ["dev"]

[[package]]
name = "aiqtoolkit"
version = "1.1.0"
source = { registry = "https://pypi.org/simple" }
dependencies = [
    { name = "aioboto3" },
    { name = "click" },
    { name = "colorama" },
    { name = "expandvars" },
    { name = "fastapi" },
    { name = "httpx" },
    { name = "jinja2" },
    { name = "jsonpath-ng" },
    { name = "mcp" },
    { name = "networkx" },
    { name = "numpy" },
    { name = "openinference-semantic-conventions" },
    { name = "openpyxl" },
    { name = "pkginfo" },
    { name = "platformdirs" },
    { name = "pydantic" },
    { name = "pymilvus" },
    { name = "pyyaml" },
    { name = "ragas" },
    { name = "rich" },
    { name = "uvicorn", extra = ["standard"] },
    { name = "wikipedia" },
]
wheels = [
    { url = "https://files.pythonhosted.org/packages/91/ec/db249911052e3676a7ddcf56dc536e7522ca0de3c5e3b13b15edcbe50617/aiqtoolkit-1.1.0-py3-none-any.whl", hash = "sha256:b349ed9c69b96673c4603868c4b6e1f6f4421c1199fb63a412d37f1fd90d1d67", size = 498091 },
]

[[package]]
name = "aiqtoolkit-langchain"
version = "1.1.0"
source = { registry = "https://pypi.org/simple" }
dependencies = [
    { name = "aiqtoolkit" },
    { name = "langchain-core" },
    { name = "langchain-milvus" },
    { name = "langchain-nvidia-ai-endpoints" },
    { name = "langchain-openai" },
    { name = "langgraph" },
]
wheels = [
    { url = "https://files.pythonhosted.org/packages/5d/26/6b03bd85fd2f9a794e570254764db4620058a88c2aab1e3be3ff2705312b/aiqtoolkit_langchain-1.1.0-py3-none-any.whl", hash = "sha256:10633dabbbdc13164774ca19b6cfdc13055e7f461ac7ae7ef08f34eb56877c5a", size = 11720 },
]

[[package]]
name = "alembic"
version = "1.16.2"
source = { registry = "https://pypi.org/simple" }
dependencies = [
    { name = "mako" },
    { name = "sqlalchemy" },
    { name = "typing-extensions" },
]
sdist = { url = "https://files.pythonhosted.org/packages/9c/35/116797ff14635e496bbda0c168987f5326a6555b09312e9b817e360d1f56/alembic-1.16.2.tar.gz", hash = "sha256:e53c38ff88dadb92eb22f8b150708367db731d58ad7e9d417c9168ab516cbed8", size = 1963563 }
wheels = [
    { url = "https://files.pythonhosted.org/packages/dd/e2/88e425adac5ad887a087c38d04fe2030010572a3e0e627f8a6e8c33eeda8/alembic-1.16.2-py3-none-any.whl", hash = "sha256:5f42e9bd0afdbd1d5e3ad856c01754530367debdebf21ed6894e34af52b3bb03", size = 242717 },
]

[[package]]
name = "annotated-types"
version = "0.7.0"
source = { registry = "https://pypi.org/simple" }
sdist = { url = "https://files.pythonhosted.org/packages/ee/67/531ea369ba64dcff5ec9c3402f9f51bf748cec26dde048a2f973a4eea7f5/annotated_types-0.7.0.tar.gz", hash = "sha256:aff07c09a53a08bc8cfccb9c85b05f1aa9a2a6f23728d790723543408344ce89", size = 16081 }
wheels = [
    { url = "https://files.pythonhosted.org/packages/78/b6/6307fbef88d9b5ee7421e68d78a9f162e0da4900bc5f5793f6d3d0e34fb8/annotated_types-0.7.0-py3-none-any.whl", hash = "sha256:1f02e8b43a8fbbc3f3e0d4f0f4bfc8131bcb4eebe8849b8e5c773f3a1c582a53", size = 13643 },
]

[[package]]
name = "anyio"
version = "4.8.0"
source = { registry = "https://pypi.org/simple" }
dependencies = [
    { name = "idna" },
    { name = "sniffio" },
    { name = "typing-extensions", marker = "python_full_version < '3.13'" },
]
sdist = { url = "https://files.pythonhosted.org/packages/a3/73/199a98fc2dae33535d6b8e8e6ec01f8c1d76c9adb096c6b7d64823038cde/anyio-4.8.0.tar.gz", hash = "sha256:1d9fe889df5212298c0c0723fa20479d1b94883a2df44bd3897aa91083316f7a", size = 181126 }
wheels = [
    { url = "https://files.pythonhosted.org/packages/46/eb/e7f063ad1fec6b3178a3cd82d1a3c4de82cccf283fc42746168188e1cdd5/anyio-4.8.0-py3-none-any.whl", hash = "sha256:b5011f270ab5eb0abf13385f851315585cc37ef330dd88e27ec3d34d651fd47a", size = 96041 },
]

[[package]]
name = "appdirs"
version = "1.4.4"
source = { registry = "https://pypi.org/simple" }
sdist = { url = "https://files.pythonhosted.org/packages/d7/d8/05696357e0311f5b5c316d7b95f46c669dd9c15aaeecbb48c7d0aeb88c40/appdirs-1.4.4.tar.gz", hash = "sha256:7d5d0167b2b1ba821647616af46a749d1c653740dd0d2415100fe26e27afdf41", size = 13470 }
wheels = [
    { url = "https://files.pythonhosted.org/packages/3b/00/2344469e2084fb287c2e0b57b72910309874c3245463acd6cf5e3db69324/appdirs-1.4.4-py2.py3-none-any.whl", hash = "sha256:a841dacd6b99318a741b166adb07e19ee71a274450e68237b4650ca1055ab128", size = 9566 },
]

[[package]]
name = "arize-phoenix"
version = "6.2.0"
source = { registry = "https://pypi.org/simple" }
dependencies = [
    { name = "aioitertools" },
    { name = "aiosqlite" },
    { name = "alembic" },
    { name = "arize-phoenix-evals" },
    { name = "arize-phoenix-otel" },
    { name = "authlib" },
    { name = "cachetools" },
    { name = "fastapi" },
    { name = "grpc-interceptor" },
    { name = "grpcio" },
    { name = "httpx" },
    { name = "jinja2" },
    { name = "numpy" },
    { name = "openinference-instrumentation" },
    { name = "openinference-semantic-conventions" },
    { name = "opentelemetry-exporter-otlp" },
    { name = "opentelemetry-proto" },
    { name = "opentelemetry-sdk" },
    { name = "opentelemetry-semantic-conventions" },
    { name = "pandas" },
    { name = "protobuf" },
    { name = "psutil" },
    { name = "pyarrow" },
    { name = "pydantic" },
    { name = "python-multipart" },
    { name = "scikit-learn" },
    { name = "scipy" },
    { name = "sqlalchemy", extra = ["asyncio"] },
    { name = "sqlean-py" },
    { name = "starlette" },
    { name = "strawberry-graphql" },
    { name = "tqdm" },
    { name = "typing-extensions" },
    { name = "uvicorn" },
    { name = "websockets" },
    { name = "wrapt" },
]
sdist = { url = "https://files.pythonhosted.org/packages/a9/5d/dae2a3f0e569cffff4f8cef276c3d68b56d830bb934d7e5d2a1b6c071271/arize_phoenix-6.2.0.tar.gz", hash = "sha256:d247b5715024be0e39ff47c9c7c97b6a28f5a2ecdc7b810243d091623a803b0a", size = 3293290 }
wheels = [
    { url = "https://files.pythonhosted.org/packages/81/9f/ad5bac58a5ab1aec93076a4e5a1b6e90fbd2bb7d1799fcac6806f8109412/arize_phoenix-6.2.0-py3-none-any.whl", hash = "sha256:865d83ecca0e0d816fc208e04cb1de47a902250941f79d9f9ddebbcd34314f13", size = 3440528 },
]

[[package]]
name = "arize-phoenix-evals"
version = "0.21.0"
source = { registry = "https://pypi.org/simple" }
dependencies = [
    { name = "pandas" },
    { name = "tqdm" },
    { name = "typing-extensions" },
]
sdist = { url = "https://files.pythonhosted.org/packages/5d/61/823582417b565122cecba92ac81981377664ecddcb565c0525aa115747a8/arize_phoenix_evals-0.21.0.tar.gz", hash = "sha256:3fa67bd69e8bbde781ebd69dea44103f2e278de3e5a60fc277ffd5fed819000c", size = 48875 }
wheels = [
    { url = "https://files.pythonhosted.org/packages/aa/42/d08cb1103cb2d718ceb9df6b3cf32bee3156ec99a42f425f30ed72da6b64/arize_phoenix_evals-0.21.0-py3-none-any.whl", hash = "sha256:a4b2e34bebdb161805850fc63be212edfaa542dc6e5e1006560b231246c0be78", size = 63179 },
]

[[package]]
name = "arize-phoenix-otel"
version = "0.12.1"
source = { registry = "https://pypi.org/simple" }
dependencies = [
    { name = "openinference-instrumentation" },
    { name = "openinference-semantic-conventions" },
    { name = "opentelemetry-exporter-otlp" },
    { name = "opentelemetry-proto" },
    { name = "opentelemetry-sdk" },
    { name = "opentelemetry-semantic-conventions" },
    { name = "typing-extensions" },
    { name = "wrapt" },
]
sdist = { url = "https://files.pythonhosted.org/packages/a4/b2/e990deaad2eba163c2d6f6af967495263efd4cefdf8545f17ddf3846e221/arize_phoenix_otel-0.12.1.tar.gz", hash = "sha256:0150cdc586abbd3cca49168352f94501d59c2690cab5d283a5e0689bb3dc1234", size = 16402 }
wheels = [
    { url = "https://files.pythonhosted.org/packages/46/27/be2ead7273ecf3be0c5b3ebf9e4bccedcd49ab45a7909e82588f56189cd2/arize_phoenix_otel-0.12.1-py3-none-any.whl", hash = "sha256:85167dd061d7d4e14c98edd5733afe151da8027d69f2ecfe29a6aa2484906fa3", size = 13871 },
]

[[package]]
name = "astroid"
version = "3.3.10"
source = { registry = "https://pypi.org/simple" }
sdist = { url = "https://files.pythonhosted.org/packages/00/c2/9b2de9ed027f9fe5734a6c0c0a601289d796b3caaf1e372e23fa88a73047/astroid-3.3.10.tar.gz", hash = "sha256:c332157953060c6deb9caa57303ae0d20b0fbdb2e59b4a4f2a6ba49d0a7961ce", size = 398941 }
wheels = [
    { url = "https://files.pythonhosted.org/packages/15/58/5260205b9968c20b6457ed82f48f9e3d6edf2f1f95103161798b73aeccf0/astroid-3.3.10-py3-none-any.whl", hash = "sha256:104fb9cb9b27ea95e847a94c003be03a9e039334a8ebca5ee27dafaf5c5711eb", size = 275388 },
]

[[package]]
name = "async-timeout"
version = "5.0.1"
source = { registry = "https://pypi.org/simple" }
sdist = { url = "https://files.pythonhosted.org/packages/a5/ae/136395dfbfe00dfc94da3f3e136d0b13f394cba8f4841120e34226265780/async_timeout-5.0.1.tar.gz", hash = "sha256:d9321a7a3d5a6a5e187e824d2fa0793ce379a202935782d555d6e9d2735677d3", size = 9274 }
wheels = [
    { url = "https://files.pythonhosted.org/packages/fe/ba/e2081de779ca30d473f21f5b30e0e737c438205440784c7dfc81efc2b029/async_timeout-5.0.1-py3-none-any.whl", hash = "sha256:39e3809566ff85354557ec2398b55e096c8364bacac9405a7a1fa429e77fe76c", size = 6233 },
]

[[package]]
name = "attrs"
version = "25.1.0"
source = { registry = "https://pypi.org/simple" }
sdist = { url = "https://files.pythonhosted.org/packages/49/7c/fdf464bcc51d23881d110abd74b512a42b3d5d376a55a831b44c603ae17f/attrs-25.1.0.tar.gz", hash = "sha256:1c97078a80c814273a76b2a298a932eb681c87415c11dee0a6921de7f1b02c3e", size = 810562 }
wheels = [
    { url = "https://files.pythonhosted.org/packages/fc/30/d4986a882011f9df997a55e6becd864812ccfcd821d64aac8570ee39f719/attrs-25.1.0-py3-none-any.whl", hash = "sha256:c75a69e28a550a7e93789579c22aa26b0f5b83b75dc4e08fe092980051e1090a", size = 63152 },
]

[[package]]
name = "authlib"
version = "1.6.0"
source = { registry = "https://pypi.org/simple" }
dependencies = [
    { name = "cryptography" },
]
sdist = { url = "https://files.pythonhosted.org/packages/a2/9d/b1e08d36899c12c8b894a44a5583ee157789f26fc4b176f8e4b6217b56e1/authlib-1.6.0.tar.gz", hash = "sha256:4367d32031b7af175ad3a323d571dc7257b7099d55978087ceae4a0d88cd3210", size = 158371 }
wheels = [
    { url = "https://files.pythonhosted.org/packages/84/29/587c189bbab1ccc8c86a03a5d0e13873df916380ef1be461ebe6acebf48d/authlib-1.6.0-py2.py3-none-any.whl", hash = "sha256:91685589498f79e8655e8a8947431ad6288831d643f11c55c2143ffcc738048d", size = 239981 },
]

[[package]]
name = "beautifulsoup4"
version = "4.13.4"
source = { registry = "https://pypi.org/simple" }
dependencies = [
    { name = "soupsieve" },
    { name = "typing-extensions" },
]
sdist = { url = "https://files.pythonhosted.org/packages/d8/e4/0c4c39e18fd76d6a628d4dd8da40543d136ce2d1752bd6eeeab0791f4d6b/beautifulsoup4-4.13.4.tar.gz", hash = "sha256:dbb3c4e1ceae6aefebdaf2423247260cd062430a410e38c66f2baa50a8437195", size = 621067 }
wheels = [
    { url = "https://files.pythonhosted.org/packages/50/cd/30110dc0ffcf3b131156077b90e9f60ed75711223f306da4db08eff8403b/beautifulsoup4-4.13.4-py3-none-any.whl", hash = "sha256:9bbbb14bfde9d79f38b8cd5f8c7c85f4b8f2523190ebed90e950a8dea4cb1c4b", size = 187285 },
]

[[package]]
name = "boto3"
version = "1.37.3"
source = { registry = "https://pypi.org/simple" }
dependencies = [
    { name = "botocore" },
    { name = "jmespath" },
    { name = "s3transfer" },
]
sdist = { url = "https://files.pythonhosted.org/packages/7e/3f/135ec0771e6d0e1af2ad7023a15df6677d96112072838d948c9b5075efe1/boto3-1.37.3.tar.gz", hash = "sha256:21f3ce0ef111297e63a6eb998a25197b8c10982970c320d4c6e8db08be2157be", size = 111160 }
wheels = [
    { url = "https://files.pythonhosted.org/packages/62/8c/213511a505af2239a673de4de145d013379275c569185187922f93dbdf14/boto3-1.37.3-py3-none-any.whl", hash = "sha256:2063b40af99fd02f6228ff52397b552ff3353831edaf8d25cc04801827ab9794", size = 139344 },
]

[[package]]
name = "botocore"
version = "1.37.3"
source = { registry = "https://pypi.org/simple" }
dependencies = [
    { name = "jmespath" },
    { name = "python-dateutil" },
    { name = "urllib3" },
]
sdist = { url = "https://files.pythonhosted.org/packages/74/fb/b243ab806d2e1e6b8a475b731cc59a1f1e4709eded4884b988a27bbc996b/botocore-1.37.3.tar.gz", hash = "sha256:fe8403eb55a88faf9b0f9da6615e5bee7be056d75e17af66c3c8f0a3b0648da4", size = 13574648 }
wheels = [
    { url = "https://files.pythonhosted.org/packages/88/54/772118f15b5990173aa5264946cc8c9ff70c8f02d72ee6d63167a985188c/botocore-1.37.3-py3-none-any.whl", hash = "sha256:d01bd3bf4c80e61fa88d636ad9f5c9f60a551d71549b481386c6b4efe0bb2b2e", size = 13342066 },
]

[[package]]
name = "cachetools"
version = "6.1.0"
source = { registry = "https://pypi.org/simple" }
sdist = { url = "https://files.pythonhosted.org/packages/8a/89/817ad5d0411f136c484d535952aef74af9b25e0d99e90cdffbe121e6d628/cachetools-6.1.0.tar.gz", hash = "sha256:b4c4f404392848db3ce7aac34950d17be4d864da4b8b66911008e430bc544587", size = 30714 }
wheels = [
    { url = "https://files.pythonhosted.org/packages/00/f0/2ef431fe4141f5e334759d73e81120492b23b2824336883a91ac04ba710b/cachetools-6.1.0-py3-none-any.whl", hash = "sha256:1c7bb3cf9193deaf3508b7c5f2a79986c13ea38965c5adcff1f84519cf39163e", size = 11189 },
]

[[package]]
name = "certifi"
version = "2025.1.31"
source = { registry = "https://pypi.org/simple" }
sdist = { url = "https://files.pythonhosted.org/packages/1c/ab/c9f1e32b7b1bf505bf26f0ef697775960db7932abeb7b516de930ba2705f/certifi-2025.1.31.tar.gz", hash = "sha256:3d5da6925056f6f18f119200434a4780a94263f10d1c21d032a6f6b2baa20651", size = 167577 }
wheels = [
    { url = "https://files.pythonhosted.org/packages/38/fc/bce832fd4fd99766c04d1ee0eead6b0ec6486fb100ae5e74c1d91292b982/certifi-2025.1.31-py3-none-any.whl", hash = "sha256:ca78db4565a652026a4db2bcdf68f2fb589ea80d0be70e03929ed730746b84fe", size = 166393 },
]

[[package]]
name = "cffi"
version = "1.17.1"
source = { registry = "https://pypi.org/simple" }
dependencies = [
    { name = "pycparser" },
]
sdist = { url = "https://files.pythonhosted.org/packages/fc/97/c783634659c2920c3fc70419e3af40972dbaf758daa229a7d6ea6135c90d/cffi-1.17.1.tar.gz", hash = "sha256:1c39c6016c32bc48dd54561950ebd6836e1670f2ae46128f67cf49e789c52824", size = 516621 }
wheels = [
    { url = "https://files.pythonhosted.org/packages/5a/84/e94227139ee5fb4d600a7a4927f322e1d4aea6fdc50bd3fca8493caba23f/cffi-1.17.1-cp312-cp312-macosx_10_9_x86_64.whl", hash = "sha256:805b4371bf7197c329fcb3ead37e710d1bca9da5d583f5073b799d5c5bd1eee4", size = 183178 },
    { url = "https://files.pythonhosted.org/packages/da/ee/fb72c2b48656111c4ef27f0f91da355e130a923473bf5ee75c5643d00cca/cffi-1.17.1-cp312-cp312-macosx_11_0_arm64.whl", hash = "sha256:733e99bc2df47476e3848417c5a4540522f234dfd4ef3ab7fafdf555b082ec0c", size = 178840 },
    { url = "https://files.pythonhosted.org/packages/cc/b6/db007700f67d151abadf508cbfd6a1884f57eab90b1bb985c4c8c02b0f28/cffi-1.17.1-cp312-cp312-manylinux_2_12_i686.manylinux2010_i686.manylinux_2_17_i686.manylinux2014_i686.whl", hash = "sha256:1257bdabf294dceb59f5e70c64a3e2f462c30c7ad68092d01bbbfb1c16b1ba36", size = 454803 },
    { url = "https://files.pythonhosted.org/packages/1a/df/f8d151540d8c200eb1c6fba8cd0dfd40904f1b0682ea705c36e6c2e97ab3/cffi-1.17.1-cp312-cp312-manylinux_2_17_aarch64.manylinux2014_aarch64.whl", hash = "sha256:da95af8214998d77a98cc14e3a3bd00aa191526343078b530ceb0bd710fb48a5", size = 478850 },
    { url = "https://files.pythonhosted.org/packages/28/c0/b31116332a547fd2677ae5b78a2ef662dfc8023d67f41b2a83f7c2aa78b1/cffi-1.17.1-cp312-cp312-manylinux_2_17_ppc64le.manylinux2014_ppc64le.whl", hash = "sha256:d63afe322132c194cf832bfec0dc69a99fb9bb6bbd550f161a49e9e855cc78ff", size = 485729 },
    { url = "https://files.pythonhosted.org/packages/91/2b/9a1ddfa5c7f13cab007a2c9cc295b70fbbda7cb10a286aa6810338e60ea1/cffi-1.17.1-cp312-cp312-manylinux_2_17_s390x.manylinux2014_s390x.whl", hash = "sha256:f79fc4fc25f1c8698ff97788206bb3c2598949bfe0fef03d299eb1b5356ada99", size = 471256 },
    { url = "https://files.pythonhosted.org/packages/b2/d5/da47df7004cb17e4955df6a43d14b3b4ae77737dff8bf7f8f333196717bf/cffi-1.17.1-cp312-cp312-manylinux_2_17_x86_64.manylinux2014_x86_64.whl", hash = "sha256:b62ce867176a75d03a665bad002af8e6d54644fad99a3c70905c543130e39d93", size = 479424 },
    { url = "https://files.pythonhosted.org/packages/0b/ac/2a28bcf513e93a219c8a4e8e125534f4f6db03e3179ba1c45e949b76212c/cffi-1.17.1-cp312-cp312-musllinux_1_1_aarch64.whl", hash = "sha256:386c8bf53c502fff58903061338ce4f4950cbdcb23e2902d86c0f722b786bbe3", size = 484568 },
    { url = "https://files.pythonhosted.org/packages/d4/38/ca8a4f639065f14ae0f1d9751e70447a261f1a30fa7547a828ae08142465/cffi-1.17.1-cp312-cp312-musllinux_1_1_x86_64.whl", hash = "sha256:4ceb10419a9adf4460ea14cfd6bc43d08701f0835e979bf821052f1805850fe8", size = 488736 },
    { url = "https://files.pythonhosted.org/packages/86/c5/28b2d6f799ec0bdecf44dced2ec5ed43e0eb63097b0f58c293583b406582/cffi-1.17.1-cp312-cp312-win32.whl", hash = "sha256:a08d7e755f8ed21095a310a693525137cfe756ce62d066e53f502a83dc550f65", size = 172448 },
    { url = "https://files.pythonhosted.org/packages/50/b9/db34c4755a7bd1cb2d1603ac3863f22bcecbd1ba29e5ee841a4bc510b294/cffi-1.17.1-cp312-cp312-win_amd64.whl", hash = "sha256:51392eae71afec0d0c8fb1a53b204dbb3bcabcb3c9b807eedf3e1e6ccf2de903", size = 181976 },
    { url = "https://files.pythonhosted.org/packages/8d/f8/dd6c246b148639254dad4d6803eb6a54e8c85c6e11ec9df2cffa87571dbe/cffi-1.17.1-cp313-cp313-macosx_10_13_x86_64.whl", hash = "sha256:f3a2b4222ce6b60e2e8b337bb9596923045681d71e5a082783484d845390938e", size = 182989 },
    { url = "https://files.pythonhosted.org/packages/8b/f1/672d303ddf17c24fc83afd712316fda78dc6fce1cd53011b839483e1ecc8/cffi-1.17.1-cp313-cp313-macosx_11_0_arm64.whl", hash = "sha256:0984a4925a435b1da406122d4d7968dd861c1385afe3b45ba82b750f229811e2", size = 178802 },
    { url = "https://files.pythonhosted.org/packages/0e/2d/eab2e858a91fdff70533cab61dcff4a1f55ec60425832ddfdc9cd36bc8af/cffi-1.17.1-cp313-cp313-manylinux_2_12_i686.manylinux2010_i686.manylinux_2_17_i686.manylinux2014_i686.whl", hash = "sha256:d01b12eeeb4427d3110de311e1774046ad344f5b1a7403101878976ecd7a10f3", size = 454792 },
    { url = "https://files.pythonhosted.org/packages/75/b2/fbaec7c4455c604e29388d55599b99ebcc250a60050610fadde58932b7ee/cffi-1.17.1-cp313-cp313-manylinux_2_17_aarch64.manylinux2014_aarch64.whl", hash = "sha256:706510fe141c86a69c8ddc029c7910003a17353970cff3b904ff0686a5927683", size = 478893 },
    { url = "https://files.pythonhosted.org/packages/4f/b7/6e4a2162178bf1935c336d4da8a9352cccab4d3a5d7914065490f08c0690/cffi-1.17.1-cp313-cp313-manylinux_2_17_ppc64le.manylinux2014_ppc64le.whl", hash = "sha256:de55b766c7aa2e2a3092c51e0483d700341182f08e67c63630d5b6f200bb28e5", size = 485810 },
    { url = "https://files.pythonhosted.org/packages/c7/8a/1d0e4a9c26e54746dc08c2c6c037889124d4f59dffd853a659fa545f1b40/cffi-1.17.1-cp313-cp313-manylinux_2_17_s390x.manylinux2014_s390x.whl", hash = "sha256:c59d6e989d07460165cc5ad3c61f9fd8f1b4796eacbd81cee78957842b834af4", size = 471200 },
    { url = "https://files.pythonhosted.org/packages/26/9f/1aab65a6c0db35f43c4d1b4f580e8df53914310afc10ae0397d29d697af4/cffi-1.17.1-cp313-cp313-manylinux_2_17_x86_64.manylinux2014_x86_64.whl", hash = "sha256:dd398dbc6773384a17fe0d3e7eeb8d1a21c2200473ee6806bb5e6a8e62bb73dd", size = 479447 },
    { url = "https://files.pythonhosted.org/packages/5f/e4/fb8b3dd8dc0e98edf1135ff067ae070bb32ef9d509d6cb0f538cd6f7483f/cffi-1.17.1-cp313-cp313-musllinux_1_1_aarch64.whl", hash = "sha256:3edc8d958eb099c634dace3c7e16560ae474aa3803a5df240542b305d14e14ed", size = 484358 },
    { url = "https://files.pythonhosted.org/packages/f1/47/d7145bf2dc04684935d57d67dff9d6d795b2ba2796806bb109864be3a151/cffi-1.17.1-cp313-cp313-musllinux_1_1_x86_64.whl", hash = "sha256:72e72408cad3d5419375fc87d289076ee319835bdfa2caad331e377589aebba9", size = 488469 },
    { url = "https://files.pythonhosted.org/packages/bf/ee/f94057fa6426481d663b88637a9a10e859e492c73d0384514a17d78ee205/cffi-1.17.1-cp313-cp313-win32.whl", hash = "sha256:e03eab0a8677fa80d646b5ddece1cbeaf556c313dcfac435ba11f107ba117b5d", size = 172475 },
    { url = "https://files.pythonhosted.org/packages/7c/fc/6a8cb64e5f0324877d503c854da15d76c1e50eb722e320b15345c4d0c6de/cffi-1.17.1-cp313-cp313-win_amd64.whl", hash = "sha256:f6a16c31041f09ead72d69f583767292f750d24913dadacf5756b966aacb3f1a", size = 182009 },
]

[[package]]
name = "cfgv"
version = "3.4.0"
source = { registry = "https://pypi.org/simple" }
sdist = { url = "https://files.pythonhosted.org/packages/11/74/539e56497d9bd1d484fd863dd69cbbfa653cd2aa27abfe35653494d85e94/cfgv-3.4.0.tar.gz", hash = "sha256:e52591d4c5f5dead8e0f673fb16db7949d2cfb3f7da4582893288f0ded8fe560", size = 7114 }
wheels = [
    { url = "https://files.pythonhosted.org/packages/c5/55/51844dd50c4fc7a33b653bfaba4c2456f06955289ca770a5dbd5fd267374/cfgv-3.4.0-py2.py3-none-any.whl", hash = "sha256:b7265b1f29fd3316bfcd2b330d63d024f2bfd8bcb8b0272f8e19a504856c48f9", size = 7249 },
]

[[package]]
name = "charset-normalizer"
version = "3.4.1"
source = { registry = "https://pypi.org/simple" }
sdist = { url = "https://files.pythonhosted.org/packages/16/b0/572805e227f01586461c80e0fd25d65a2115599cc9dad142fee4b747c357/charset_normalizer-3.4.1.tar.gz", hash = "sha256:44251f18cd68a75b56585dd00dae26183e102cd5e0f9f1466e6df5da2ed64ea3", size = 123188 }
wheels = [
    { url = "https://files.pythonhosted.org/packages/0a/9a/dd1e1cdceb841925b7798369a09279bd1cf183cef0f9ddf15a3a6502ee45/charset_normalizer-3.4.1-cp312-cp312-macosx_10_13_universal2.whl", hash = "sha256:73d94b58ec7fecbc7366247d3b0b10a21681004153238750bb67bd9012414545", size = 196105 },
    { url = "https://files.pythonhosted.org/packages/d3/8c/90bfabf8c4809ecb648f39794cf2a84ff2e7d2a6cf159fe68d9a26160467/charset_normalizer-3.4.1-cp312-cp312-manylinux_2_17_aarch64.manylinux2014_aarch64.whl", hash = "sha256:dad3e487649f498dd991eeb901125411559b22e8d7ab25d3aeb1af367df5efd7", size = 140404 },
    { url = "https://files.pythonhosted.org/packages/ad/8f/e410d57c721945ea3b4f1a04b74f70ce8fa800d393d72899f0a40526401f/charset_normalizer-3.4.1-cp312-cp312-manylinux_2_17_ppc64le.manylinux2014_ppc64le.whl", hash = "sha256:c30197aa96e8eed02200a83fba2657b4c3acd0f0aa4bdc9f6c1af8e8962e0757", size = 150423 },
    { url = "https://files.pythonhosted.org/packages/f0/b8/e6825e25deb691ff98cf5c9072ee0605dc2acfca98af70c2d1b1bc75190d/charset_normalizer-3.4.1-cp312-cp312-manylinux_2_17_s390x.manylinux2014_s390x.whl", hash = "sha256:2369eea1ee4a7610a860d88f268eb39b95cb588acd7235e02fd5a5601773d4fa", size = 143184 },
    { url = "https://files.pythonhosted.org/packages/3e/a2/513f6cbe752421f16d969e32f3583762bfd583848b763913ddab8d9bfd4f/charset_normalizer-3.4.1-cp312-cp312-manylinux_2_17_x86_64.manylinux2014_x86_64.whl", hash = "sha256:bc2722592d8998c870fa4e290c2eec2c1569b87fe58618e67d38b4665dfa680d", size = 145268 },
    { url = "https://files.pythonhosted.org/packages/74/94/8a5277664f27c3c438546f3eb53b33f5b19568eb7424736bdc440a88a31f/charset_normalizer-3.4.1-cp312-cp312-manylinux_2_5_i686.manylinux1_i686.manylinux_2_17_i686.manylinux2014_i686.whl", hash = "sha256:ffc9202a29ab3920fa812879e95a9e78b2465fd10be7fcbd042899695d75e616", size = 147601 },
    { url = "https://files.pythonhosted.org/packages/7c/5f/6d352c51ee763623a98e31194823518e09bfa48be2a7e8383cf691bbb3d0/charset_normalizer-3.4.1-cp312-cp312-musllinux_1_2_aarch64.whl", hash = "sha256:804a4d582ba6e5b747c625bf1255e6b1507465494a40a2130978bda7b932c90b", size = 141098 },
    { url = "https://files.pythonhosted.org/packages/78/d4/f5704cb629ba5ab16d1d3d741396aec6dc3ca2b67757c45b0599bb010478/charset_normalizer-3.4.1-cp312-cp312-musllinux_1_2_i686.whl", hash = "sha256:0f55e69f030f7163dffe9fd0752b32f070566451afe180f99dbeeb81f511ad8d", size = 149520 },
    { url = "https://files.pythonhosted.org/packages/c5/96/64120b1d02b81785f222b976c0fb79a35875457fa9bb40827678e54d1bc8/charset_normalizer-3.4.1-cp312-cp312-musllinux_1_2_ppc64le.whl", hash = "sha256:c4c3e6da02df6fa1410a7680bd3f63d4f710232d3139089536310d027950696a", size = 152852 },
    { url = "https://files.pythonhosted.org/packages/84/c9/98e3732278a99f47d487fd3468bc60b882920cef29d1fa6ca460a1fdf4e6/charset_normalizer-3.4.1-cp312-cp312-musllinux_1_2_s390x.whl", hash = "sha256:5df196eb874dae23dcfb968c83d4f8fdccb333330fe1fc278ac5ceeb101003a9", size = 150488 },
    { url = "https://files.pythonhosted.org/packages/13/0e/9c8d4cb99c98c1007cc11eda969ebfe837bbbd0acdb4736d228ccaabcd22/charset_normalizer-3.4.1-cp312-cp312-musllinux_1_2_x86_64.whl", hash = "sha256:e358e64305fe12299a08e08978f51fc21fac060dcfcddd95453eabe5b93ed0e1", size = 146192 },
    { url = "https://files.pythonhosted.org/packages/b2/21/2b6b5b860781a0b49427309cb8670785aa543fb2178de875b87b9cc97746/charset_normalizer-3.4.1-cp312-cp312-win32.whl", hash = "sha256:9b23ca7ef998bc739bf6ffc077c2116917eabcc901f88da1b9856b210ef63f35", size = 95550 },
    { url = "https://files.pythonhosted.org/packages/21/5b/1b390b03b1d16c7e382b561c5329f83cc06623916aab983e8ab9239c7d5c/charset_normalizer-3.4.1-cp312-cp312-win_amd64.whl", hash = "sha256:6ff8a4a60c227ad87030d76e99cd1698345d4491638dfa6673027c48b3cd395f", size = 102785 },
    { url = "https://files.pythonhosted.org/packages/38/94/ce8e6f63d18049672c76d07d119304e1e2d7c6098f0841b51c666e9f44a0/charset_normalizer-3.4.1-cp313-cp313-macosx_10_13_universal2.whl", hash = "sha256:aabfa34badd18f1da5ec1bc2715cadc8dca465868a4e73a0173466b688f29dda", size = 195698 },
    { url = "https://files.pythonhosted.org/packages/24/2e/dfdd9770664aae179a96561cc6952ff08f9a8cd09a908f259a9dfa063568/charset_normalizer-3.4.1-cp313-cp313-manylinux_2_17_aarch64.manylinux2014_aarch64.whl", hash = "sha256:22e14b5d70560b8dd51ec22863f370d1e595ac3d024cb8ad7d308b4cd95f8313", size = 140162 },
    { url = "https://files.pythonhosted.org/packages/24/4e/f646b9093cff8fc86f2d60af2de4dc17c759de9d554f130b140ea4738ca6/charset_normalizer-3.4.1-cp313-cp313-manylinux_2_17_ppc64le.manylinux2014_ppc64le.whl", hash = "sha256:8436c508b408b82d87dc5f62496973a1805cd46727c34440b0d29d8a2f50a6c9", size = 150263 },
    { url = "https://files.pythonhosted.org/packages/5e/67/2937f8d548c3ef6e2f9aab0f6e21001056f692d43282b165e7c56023e6dd/charset_normalizer-3.4.1-cp313-cp313-manylinux_2_17_s390x.manylinux2014_s390x.whl", hash = "sha256:2d074908e1aecee37a7635990b2c6d504cd4766c7bc9fc86d63f9c09af3fa11b", size = 142966 },
    { url = "https://files.pythonhosted.org/packages/52/ed/b7f4f07de100bdb95c1756d3a4d17b90c1a3c53715c1a476f8738058e0fa/charset_normalizer-3.4.1-cp313-cp313-manylinux_2_17_x86_64.manylinux2014_x86_64.whl", hash = "sha256:955f8851919303c92343d2f66165294848d57e9bba6cf6e3625485a70a038d11", size = 144992 },
    { url = "https://files.pythonhosted.org/packages/96/2c/d49710a6dbcd3776265f4c923bb73ebe83933dfbaa841c5da850fe0fd20b/charset_normalizer-3.4.1-cp313-cp313-manylinux_2_5_i686.manylinux1_i686.manylinux_2_17_i686.manylinux2014_i686.whl", hash = "sha256:44ecbf16649486d4aebafeaa7ec4c9fed8b88101f4dd612dcaf65d5e815f837f", size = 147162 },
    { url = "https://files.pythonhosted.org/packages/b4/41/35ff1f9a6bd380303dea55e44c4933b4cc3c4850988927d4082ada230273/charset_normalizer-3.4.1-cp313-cp313-musllinux_1_2_aarch64.whl", hash = "sha256:0924e81d3d5e70f8126529951dac65c1010cdf117bb75eb02dd12339b57749dd", size = 140972 },
    { url = "https://files.pythonhosted.org/packages/fb/43/c6a0b685fe6910d08ba971f62cd9c3e862a85770395ba5d9cad4fede33ab/charset_normalizer-3.4.1-cp313-cp313-musllinux_1_2_i686.whl", hash = "sha256:2967f74ad52c3b98de4c3b32e1a44e32975e008a9cd2a8cc8966d6a5218c5cb2", size = 149095 },
    { url = "https://files.pythonhosted.org/packages/4c/ff/a9a504662452e2d2878512115638966e75633519ec11f25fca3d2049a94a/charset_normalizer-3.4.1-cp313-cp313-musllinux_1_2_ppc64le.whl", hash = "sha256:c75cb2a3e389853835e84a2d8fb2b81a10645b503eca9bcb98df6b5a43eb8886", size = 152668 },
    { url = "https://files.pythonhosted.org/packages/6c/71/189996b6d9a4b932564701628af5cee6716733e9165af1d5e1b285c530ed/charset_normalizer-3.4.1-cp313-cp313-musllinux_1_2_s390x.whl", hash = "sha256:09b26ae6b1abf0d27570633b2b078a2a20419c99d66fb2823173d73f188ce601", size = 150073 },
    { url = "https://files.pythonhosted.org/packages/e4/93/946a86ce20790e11312c87c75ba68d5f6ad2208cfb52b2d6a2c32840d922/charset_normalizer-3.4.1-cp313-cp313-musllinux_1_2_x86_64.whl", hash = "sha256:fa88b843d6e211393a37219e6a1c1df99d35e8fd90446f1118f4216e307e48cd", size = 145732 },
    { url = "https://files.pythonhosted.org/packages/cd/e5/131d2fb1b0dddafc37be4f3a2fa79aa4c037368be9423061dccadfd90091/charset_normalizer-3.4.1-cp313-cp313-win32.whl", hash = "sha256:eb8178fe3dba6450a3e024e95ac49ed3400e506fd4e9e5c32d30adda88cbd407", size = 95391 },
    { url = "https://files.pythonhosted.org/packages/27/f2/4f9a69cc7712b9b5ad8fdb87039fd89abba997ad5cbe690d1835d40405b0/charset_normalizer-3.4.1-cp313-cp313-win_amd64.whl", hash = "sha256:b1ac5992a838106edb89654e0aebfc24f5848ae2547d22c2c3f66454daa11971", size = 102702 },
    { url = "https://files.pythonhosted.org/packages/0e/f6/65ecc6878a89bb1c23a086ea335ad4bf21a588990c3f535a227b9eea9108/charset_normalizer-3.4.1-py3-none-any.whl", hash = "sha256:d98b1668f06378c6dbefec3b92299716b931cd4e6061f3c875a71ced1780ab85", size = 49767 },
]

[[package]]
name = "click"
version = "8.2.1"
source = { registry = "https://pypi.org/simple" }
dependencies = [
    { name = "colorama", marker = "sys_platform == 'win32'" },
]
sdist = { url = "https://files.pythonhosted.org/packages/60/6c/8ca2efa64cf75a977a0d7fac081354553ebe483345c734fb6b6515d96bbc/click-8.2.1.tar.gz", hash = "sha256:27c491cc05d968d271d5a1db13e3b5a184636d9d930f148c50b038f0d0646202", size = 286342 }
wheels = [
    { url = "https://files.pythonhosted.org/packages/85/32/10bb5764d90a8eee674e9dc6f4db6a0ab47c8c4d0d83c27f7c39ac415a4d/click-8.2.1-py3-none-any.whl", hash = "sha256:61a3265b914e850b85317d0b3109c7f8cd35a670f963866005d6ef1d5175a12b", size = 102215 },
]

[[package]]
name = "colorama"
version = "0.4.6"
source = { registry = "https://pypi.org/simple" }
sdist = { url = "https://files.pythonhosted.org/packages/d8/53/6f443c9a4a8358a93a6792e2acffb9d9d5cb0a5cfd8802644b7b1c9a02e4/colorama-0.4.6.tar.gz", hash = "sha256:08695f5cb7ed6e0531a20572697297273c47b8cae5a63ffc6d6ed5c201be6e44", size = 27697 }
wheels = [
    { url = "https://files.pythonhosted.org/packages/d1/d6/3965ed04c63042e047cb6a3e6ed1a63a35087b6a609aa3a15ed8ac56c221/colorama-0.4.6-py2.py3-none-any.whl", hash = "sha256:4f1d9991f5acc0ca119f9d443620b77f9d6b33703e51011c16baf57afb285fc6", size = 25335 },
]

[[package]]
name = "cryptography"
version = "45.0.4"
source = { registry = "https://pypi.org/simple" }
dependencies = [
    { name = "cffi", marker = "platform_python_implementation != 'PyPy'" },
]
sdist = { url = "https://files.pythonhosted.org/packages/fe/c8/a2a376a8711c1e11708b9c9972e0c3223f5fc682552c82d8db844393d6ce/cryptography-45.0.4.tar.gz", hash = "sha256:7405ade85c83c37682c8fe65554759800a4a8c54b2d96e0f8ad114d31b808d57", size = 744890 }
wheels = [
    { url = "https://files.pythonhosted.org/packages/cc/1c/92637793de053832523b410dbe016d3f5c11b41d0cf6eef8787aabb51d41/cryptography-45.0.4-cp311-abi3-macosx_10_9_universal2.whl", hash = "sha256:425a9a6ac2823ee6e46a76a21a4e8342d8fa5c01e08b823c1f19a8b74f096069", size = 7055712 },
    { url = "https://files.pythonhosted.org/packages/ba/14/93b69f2af9ba832ad6618a03f8a034a5851dc9a3314336a3d71c252467e1/cryptography-45.0.4-cp311-abi3-manylinux2014_aarch64.manylinux_2_17_aarch64.whl", hash = "sha256:680806cf63baa0039b920f4976f5f31b10e772de42f16310a6839d9f21a26b0d", size = 4205335 },
    { url = "https://files.pythonhosted.org/packages/67/30/fae1000228634bf0b647fca80403db5ca9e3933b91dd060570689f0bd0f7/cryptography-45.0.4-cp311-abi3-manylinux2014_x86_64.manylinux_2_17_x86_64.whl", hash = "sha256:4ca0f52170e821bc8da6fc0cc565b7bb8ff8d90d36b5e9fdd68e8a86bdf72036", size = 4431487 },
    { url = "https://files.pythonhosted.org/packages/6d/5a/7dffcf8cdf0cb3c2430de7404b327e3db64735747d641fc492539978caeb/cryptography-45.0.4-cp311-abi3-manylinux_2_28_aarch64.whl", hash = "sha256:f3fe7a5ae34d5a414957cc7f457e2b92076e72938423ac64d215722f6cf49a9e", size = 4208922 },
    { url = "https://files.pythonhosted.org/packages/c6/f3/528729726eb6c3060fa3637253430547fbaaea95ab0535ea41baa4a6fbd8/cryptography-45.0.4-cp311-abi3-manylinux_2_28_armv7l.manylinux_2_31_armv7l.whl", hash = "sha256:25eb4d4d3e54595dc8adebc6bbd5623588991d86591a78c2548ffb64797341e2", size = 3900433 },
    { url = "https://files.pythonhosted.org/packages/d9/4a/67ba2e40f619e04d83c32f7e1d484c1538c0800a17c56a22ff07d092ccc1/cryptography-45.0.4-cp311-abi3-manylinux_2_28_x86_64.whl", hash = "sha256:ce1678a2ccbe696cf3af15a75bb72ee008d7ff183c9228592ede9db467e64f1b", size = 4464163 },
    { url = "https://files.pythonhosted.org/packages/7e/9a/b4d5aa83661483ac372464809c4b49b5022dbfe36b12fe9e323ca8512420/cryptography-45.0.4-cp311-abi3-manylinux_2_34_aarch64.whl", hash = "sha256:49fe9155ab32721b9122975e168a6760d8ce4cffe423bcd7ca269ba41b5dfac1", size = 4208687 },
    { url = "https://files.pythonhosted.org/packages/db/b7/a84bdcd19d9c02ec5807f2ec2d1456fd8451592c5ee353816c09250e3561/cryptography-45.0.4-cp311-abi3-manylinux_2_34_x86_64.whl", hash = "sha256:2882338b2a6e0bd337052e8b9007ced85c637da19ef9ecaf437744495c8c2999", size = 4463623 },
    { url = "https://files.pythonhosted.org/packages/d8/84/69707d502d4d905021cac3fb59a316344e9f078b1da7fb43ecde5e10840a/cryptography-45.0.4-cp311-abi3-musllinux_1_2_aarch64.whl", hash = "sha256:23b9c3ea30c3ed4db59e7b9619272e94891f8a3a5591d0b656a7582631ccf750", size = 4332447 },
    { url = "https://files.pythonhosted.org/packages/f3/ee/d4f2ab688e057e90ded24384e34838086a9b09963389a5ba6854b5876598/cryptography-45.0.4-cp311-abi3-musllinux_1_2_x86_64.whl", hash = "sha256:b0a97c927497e3bc36b33987abb99bf17a9a175a19af38a892dc4bbb844d7ee2", size = 4572830 },
    { url = "https://files.pythonhosted.org/packages/70/d4/994773a261d7ff98034f72c0e8251fe2755eac45e2265db4c866c1c6829c/cryptography-45.0.4-cp311-abi3-win32.whl", hash = "sha256:e00a6c10a5c53979d6242f123c0a97cff9f3abed7f064fc412c36dc521b5f257", size = 2932769 },
    { url = "https://files.pythonhosted.org/packages/5a/42/c80bd0b67e9b769b364963b5252b17778a397cefdd36fa9aa4a5f34c599a/cryptography-45.0.4-cp311-abi3-win_amd64.whl", hash = "sha256:817ee05c6c9f7a69a16200f0c90ab26d23a87701e2a284bd15156783e46dbcc8", size = 3410441 },
    { url = "https://files.pythonhosted.org/packages/ce/0b/2488c89f3a30bc821c9d96eeacfcab6ff3accc08a9601ba03339c0fd05e5/cryptography-45.0.4-cp37-abi3-macosx_10_9_universal2.whl", hash = "sha256:964bcc28d867e0f5491a564b7debb3ffdd8717928d315d12e0d7defa9e43b723", size = 7031836 },
    { url = "https://files.pythonhosted.org/packages/fe/51/8c584ed426093aac257462ae62d26ad61ef1cbf5b58d8b67e6e13c39960e/cryptography-45.0.4-cp37-abi3-manylinux2014_aarch64.manylinux_2_17_aarch64.whl", hash = "sha256:6a5bf57554e80f75a7db3d4b1dacaa2764611ae166ab42ea9a72bcdb5d577637", size = 4195746 },
    { url = "https://files.pythonhosted.org/packages/5c/7d/4b0ca4d7af95a704eef2f8f80a8199ed236aaf185d55385ae1d1610c03c2/cryptography-45.0.4-cp37-abi3-manylinux2014_x86_64.manylinux_2_17_x86_64.whl", hash = "sha256:46cf7088bf91bdc9b26f9c55636492c1cce3e7aaf8041bbf0243f5e5325cfb2d", size = 4424456 },
    { url = "https://files.pythonhosted.org/packages/1d/45/5fabacbc6e76ff056f84d9f60eeac18819badf0cefc1b6612ee03d4ab678/cryptography-45.0.4-cp37-abi3-manylinux_2_28_aarch64.whl", hash = "sha256:7bedbe4cc930fa4b100fc845ea1ea5788fcd7ae9562e669989c11618ae8d76ee", size = 4198495 },
    { url = "https://files.pythonhosted.org/packages/55/b7/ffc9945b290eb0a5d4dab9b7636706e3b5b92f14ee5d9d4449409d010d54/cryptography-45.0.4-cp37-abi3-manylinux_2_28_armv7l.manylinux_2_31_armv7l.whl", hash = "sha256:eaa3e28ea2235b33220b949c5a0d6cf79baa80eab2eb5607ca8ab7525331b9ff", size = 3885540 },
    { url = "https://files.pythonhosted.org/packages/7f/e3/57b010282346980475e77d414080acdcb3dab9a0be63071efc2041a2c6bd/cryptography-45.0.4-cp37-abi3-manylinux_2_28_x86_64.whl", hash = "sha256:7ef2dde4fa9408475038fc9aadfc1fb2676b174e68356359632e980c661ec8f6", size = 4452052 },
    { url = "https://files.pythonhosted.org/packages/37/e6/ddc4ac2558bf2ef517a358df26f45bc774a99bf4653e7ee34b5e749c03e3/cryptography-45.0.4-cp37-abi3-manylinux_2_34_aarch64.whl", hash = "sha256:6a3511ae33f09094185d111160fd192c67aa0a2a8d19b54d36e4c78f651dc5ad", size = 4198024 },
    { url = "https://files.pythonhosted.org/packages/3a/c0/85fa358ddb063ec588aed4a6ea1df57dc3e3bc1712d87c8fa162d02a65fc/cryptography-45.0.4-cp37-abi3-manylinux_2_34_x86_64.whl", hash = "sha256:06509dc70dd71fa56eaa138336244e2fbaf2ac164fc9b5e66828fccfd2b680d6", size = 4451442 },
    { url = "https://files.pythonhosted.org/packages/33/67/362d6ec1492596e73da24e669a7fbbaeb1c428d6bf49a29f7a12acffd5dc/cryptography-45.0.4-cp37-abi3-musllinux_1_2_aarch64.whl", hash = "sha256:5f31e6b0a5a253f6aa49be67279be4a7e5a4ef259a9f33c69f7d1b1191939872", size = 4325038 },
    { url = "https://files.pythonhosted.org/packages/53/75/82a14bf047a96a1b13ebb47fb9811c4f73096cfa2e2b17c86879687f9027/cryptography-45.0.4-cp37-abi3-musllinux_1_2_x86_64.whl", hash = "sha256:944e9ccf67a9594137f942d5b52c8d238b1b4e46c7a0c2891b7ae6e01e7c80a4", size = 4560964 },
    { url = "https://files.pythonhosted.org/packages/cd/37/1a3cba4c5a468ebf9b95523a5ef5651244693dc712001e276682c278fc00/cryptography-45.0.4-cp37-abi3-win32.whl", hash = "sha256:c22fe01e53dc65edd1945a2e6f0015e887f84ced233acecb64b4daadb32f5c97", size = 2924557 },
    { url = "https://files.pythonhosted.org/packages/2a/4b/3256759723b7e66380397d958ca07c59cfc3fb5c794fb5516758afd05d41/cryptography-45.0.4-cp37-abi3-win_amd64.whl", hash = "sha256:627ba1bc94f6adf0b0a2e35d87020285ead22d9f648c7e75bb64f367375f3b22", size = 3395508 },
]

[[package]]
name = "dataclasses-json"
version = "0.6.7"
source = { registry = "https://pypi.org/simple" }
dependencies = [
    { name = "marshmallow" },
    { name = "typing-inspect" },
]
sdist = { url = "https://files.pythonhosted.org/packages/64/a4/f71d9cf3a5ac257c993b5ca3f93df5f7fb395c725e7f1e6479d2514173c3/dataclasses_json-0.6.7.tar.gz", hash = "sha256:b6b3e528266ea45b9535223bc53ca645f5208833c29229e847b3f26a1cc55fc0", size = 32227 }
wheels = [
    { url = "https://files.pythonhosted.org/packages/c3/be/d0d44e092656fe7a06b55e6103cbce807cdbdee17884a5367c68c9860853/dataclasses_json-0.6.7-py3-none-any.whl", hash = "sha256:0dbf33f26c8d5305befd61b39d2b3414e8a407bedc2834dea9b8d642666fb40a", size = 28686 },
]

[[package]]
name = "datasets"
version = "3.6.0"
source = { registry = "https://pypi.org/simple" }
dependencies = [
    { name = "dill" },
    { name = "filelock" },
    { name = "fsspec", extra = ["http"] },
    { name = "huggingface-hub" },
    { name = "multiprocess" },
    { name = "numpy" },
    { name = "packaging" },
    { name = "pandas" },
    { name = "pyarrow" },
    { name = "pyyaml" },
    { name = "requests" },
    { name = "tqdm" },
    { name = "xxhash" },
]
sdist = { url = "https://files.pythonhosted.org/packages/1a/89/d3d6fef58a488f8569c82fd293ab7cbd4250244d67f425dcae64c63800ea/datasets-3.6.0.tar.gz", hash = "sha256:1b2bf43b19776e2787e181cfd329cb0ca1a358ea014780c3581e0f276375e041", size = 569336 }
wheels = [
    { url = "https://files.pythonhosted.org/packages/20/34/a08b0ee99715eaba118cbe19a71f7b5e2425c2718ef96007c325944a1152/datasets-3.6.0-py3-none-any.whl", hash = "sha256:25000c4a2c0873a710df127d08a202a06eab7bf42441a6bc278b499c2f72cd1b", size = 491546 },
]

[[package]]
name = "dill"
version = "0.3.8"
source = { registry = "https://pypi.org/simple" }
sdist = { url = "https://files.pythonhosted.org/packages/17/4d/ac7ffa80c69ea1df30a8aa11b3578692a5118e7cd1aa157e3ef73b092d15/dill-0.3.8.tar.gz", hash = "sha256:3ebe3c479ad625c4553aca177444d89b486b1d84982eeacded644afc0cf797ca", size = 184847 }
wheels = [
    { url = "https://files.pythonhosted.org/packages/c9/7a/cef76fd8438a42f96db64ddaa85280485a9c395e7df3db8158cfec1eee34/dill-0.3.8-py3-none-any.whl", hash = "sha256:c36ca9ffb54365bdd2f8eb3eff7d2a21237f8452b57ace88b1ac615b7e815bd7", size = 116252 },
]

[[package]]
name = "diskcache"
version = "5.6.3"
source = { registry = "https://pypi.org/simple" }
sdist = { url = "https://files.pythonhosted.org/packages/3f/21/1c1ffc1a039ddcc459db43cc108658f32c57d271d7289a2794e401d0fdb6/diskcache-5.6.3.tar.gz", hash = "sha256:2c3a3fa2743d8535d832ec61c2054a1641f41775aa7c556758a109941e33e4fc", size = 67916 }
wheels = [
    { url = "https://files.pythonhosted.org/packages/3f/27/4570e78fc0bf5ea0ca45eb1de3818a23787af9b390c0b0a0033a1b8236f9/diskcache-5.6.3-py3-none-any.whl", hash = "sha256:5e31b2d5fbad117cc363ebaf6b689474db18a1f6438bc82358b024abd4c2ca19", size = 45550 },
]

[[package]]
name = "distlib"
version = "0.3.9"
source = { registry = "https://pypi.org/simple" }
sdist = { url = "https://files.pythonhosted.org/packages/0d/dd/1bec4c5ddb504ca60fc29472f3d27e8d4da1257a854e1d96742f15c1d02d/distlib-0.3.9.tar.gz", hash = "sha256:a60f20dea646b8a33f3e7772f74dc0b2d0772d2837ee1342a00645c81edf9403", size = 613923 }
wheels = [
    { url = "https://files.pythonhosted.org/packages/91/a1/cf2472db20f7ce4a6be1253a81cfdf85ad9c7885ffbed7047fb72c24cf87/distlib-0.3.9-py2.py3-none-any.whl", hash = "sha256:47f8c22fd27c27e25a65601af709b38e4f0a45ea4fc2e710f65755fa8caaaf87", size = 468973 },
]

[[package]]
name = "distro"
version = "1.9.0"
source = { registry = "https://pypi.org/simple" }
sdist = { url = "https://files.pythonhosted.org/packages/fc/f8/98eea607f65de6527f8a2e8885fc8015d3e6f5775df186e443e0964a11c3/distro-1.9.0.tar.gz", hash = "sha256:2fa77c6fd8940f116ee1d6b94a2f90b13b5ea8d019b98bc8bafdcabcdd9bdbed", size = 60722 }
wheels = [
    { url = "https://files.pythonhosted.org/packages/12/b3/231ffd4ab1fc9d679809f356cebee130ac7daa00d6d6f3206dd4fd137e9e/distro-1.9.0-py3-none-any.whl", hash = "sha256:7bffd925d65168f85027d8da9af6bddab658135b840670a223589bc0c8ef02b2", size = 20277 },
]

[[package]]
name = "docker"
version = "7.1.0"
source = { registry = "https://pypi.org/simple" }
dependencies = [
    { name = "pywin32", marker = "sys_platform == 'win32'" },
    { name = "requests" },
    { name = "urllib3" },
]
sdist = { url = "https://files.pythonhosted.org/packages/91/9b/4a2ea29aeba62471211598dac5d96825bb49348fa07e906ea930394a83ce/docker-7.1.0.tar.gz", hash = "sha256:ad8c70e6e3f8926cb8a92619b832b4ea5299e2831c14284663184e200546fa6c", size = 117834 }
wheels = [
    { url = "https://files.pythonhosted.org/packages/e3/26/57c6fb270950d476074c087527a558ccb6f4436657314bfb6cdf484114c4/docker-7.1.0-py3-none-any.whl", hash = "sha256:c96b93b7f0a746f9e77d325bcfb87422a3d8bd4f03136ae8a85b37f1898d5fc0", size = 147774 },
]

[[package]]
name = "et-xmlfile"
version = "2.0.0"
source = { registry = "https://pypi.org/simple" }
sdist = { url = "https://files.pythonhosted.org/packages/d3/38/af70d7ab1ae9d4da450eeec1fa3918940a5fafb9055e934af8d6eb0c2313/et_xmlfile-2.0.0.tar.gz", hash = "sha256:dab3f4764309081ce75662649be815c4c9081e88f0837825f90fd28317d4da54", size = 17234 }
wheels = [
    { url = "https://files.pythonhosted.org/packages/c1/8b/5fe2cc11fee489817272089c4203e679c63b570a5aaeb18d852ae3cbba6a/et_xmlfile-2.0.0-py3-none-any.whl", hash = "sha256:7a91720bc756843502c3b7504c77b8fe44217c85c537d85037f0f536151b2caa", size = 18059 },
]

[[package]]
name = "exceptiongroup"
version = "1.2.2"
source = { registry = "https://pypi.org/simple" }
sdist = { url = "https://files.pythonhosted.org/packages/09/35/2495c4ac46b980e4ca1f6ad6db102322ef3ad2410b79fdde159a4b0f3b92/exceptiongroup-1.2.2.tar.gz", hash = "sha256:47c2edf7c6738fafb49fd34290706d1a1a2f4d1c6df275526b62cbb4aa5393cc", size = 28883 }
wheels = [
    { url = "https://files.pythonhosted.org/packages/02/cc/b7e31358aac6ed1ef2bb790a9746ac2c69bcb3c8588b41616914eb106eaf/exceptiongroup-1.2.2-py3-none-any.whl", hash = "sha256:3111b9d131c238bec2f8f516e123e14ba243563fb135d3fe885990585aa7795b", size = 16453 },
]

[[package]]
name = "expandvars"
version = "1.0.0"
source = { registry = "https://pypi.org/simple" }
sdist = { url = "https://files.pythonhosted.org/packages/93/a7/997a548c9ed679d7b93c87e091eba591e7cd9fd82ca727136b4b5b9e24cd/expandvars-1.0.0.tar.gz", hash = "sha256:f04070b8260264185f81142cd85e5df9ceef7229e836c5844302c4ccfa00c30d", size = 11388 }
wheels = [
    { url = "https://files.pythonhosted.org/packages/29/ff/a2440069461c63b95fa8b5b89e26eb606e57d8a01391ccaae3738f1b845d/expandvars-1.0.0-py3-none-any.whl", hash = "sha256:ff1690eceb90bbdeefd1e4b15f4d217f22a3e66f776c2cb060635d2dde4a7689", size = 7377 },
]

[[package]]
name = "fastapi"
version = "0.115.13"
source = { registry = "https://pypi.org/simple" }
dependencies = [
    { name = "pydantic" },
    { name = "starlette" },
    { name = "typing-extensions" },
]
sdist = { url = "https://files.pythonhosted.org/packages/20/64/ec0788201b5554e2a87c49af26b77a4d132f807a0fa9675257ac92c6aa0e/fastapi-0.115.13.tar.gz", hash = "sha256:55d1d25c2e1e0a0a50aceb1c8705cd932def273c102bff0b1c1da88b3c6eb307", size = 295680 }
wheels = [
    { url = "https://files.pythonhosted.org/packages/59/4a/e17764385382062b0edbb35a26b7cf76d71e27e456546277a42ba6545c6e/fastapi-0.115.13-py3-none-any.whl", hash = "sha256:0a0cab59afa7bab22f5eb347f8c9864b681558c278395e94035a741fc10cd865", size = 95315 },
]

[[package]]
name = "filelock"
version = "3.18.0"
source = { registry = "https://pypi.org/simple" }
sdist = { url = "https://files.pythonhosted.org/packages/0a/10/c23352565a6544bdc5353e0b15fc1c563352101f30e24bf500207a54df9a/filelock-3.18.0.tar.gz", hash = "sha256:adbc88eabb99d2fec8c9c1b229b171f18afa655400173ddc653d5d01501fb9f2", size = 18075 }
wheels = [
    { url = "https://files.pythonhosted.org/packages/4d/36/2a115987e2d8c300a974597416d9de88f2444426de9571f4b59b2cca3acc/filelock-3.18.0-py3-none-any.whl", hash = "sha256:c401f4f8377c4464e6db25fff06205fd89bdd83b65eb0488ed1b160f780e21de", size = 16215 },
]

[[package]]
name = "filetype"
version = "1.2.0"
source = { registry = "https://pypi.org/simple" }
sdist = { url = "https://files.pythonhosted.org/packages/bb/29/745f7d30d47fe0f251d3ad3dc2978a23141917661998763bebb6da007eb1/filetype-1.2.0.tar.gz", hash = "sha256:66b56cd6474bf41d8c54660347d37afcc3f7d1970648de365c102ef77548aadb", size = 998020 }
wheels = [
    { url = "https://files.pythonhosted.org/packages/18/79/1b8fa1bb3568781e84c9200f951c735f3f157429f44be0495da55894d620/filetype-1.2.0-py2.py3-none-any.whl", hash = "sha256:7ce71b6880181241cf7ac8697a2f1eb6a8bd9b429f7ad6d27b8db9ba5f1c2d25", size = 19970 },
]

[[package]]
name = "frozenlist"
version = "1.5.0"
source = { registry = "https://pypi.org/simple" }
sdist = { url = "https://files.pythonhosted.org/packages/8f/ed/0f4cec13a93c02c47ec32d81d11c0c1efbadf4a471e3f3ce7cad366cbbd3/frozenlist-1.5.0.tar.gz", hash = "sha256:81d5af29e61b9c8348e876d442253723928dce6433e0e76cd925cd83f1b4b817", size = 39930 }
wheels = [
    { url = "https://files.pythonhosted.org/packages/79/73/fa6d1a96ab7fd6e6d1c3500700963eab46813847f01ef0ccbaa726181dd5/frozenlist-1.5.0-cp312-cp312-macosx_10_13_universal2.whl", hash = "sha256:31115ba75889723431aa9a4e77d5f398f5cf976eea3bdf61749731f62d4a4a21", size = 94026 },
    { url = "https://files.pythonhosted.org/packages/ab/04/ea8bf62c8868b8eada363f20ff1b647cf2e93377a7b284d36062d21d81d1/frozenlist-1.5.0-cp312-cp312-macosx_10_13_x86_64.whl", hash = "sha256:7437601c4d89d070eac8323f121fcf25f88674627505334654fd027b091db09d", size = 54150 },
    { url = "https://files.pythonhosted.org/packages/d0/9a/8e479b482a6f2070b26bda572c5e6889bb3ba48977e81beea35b5ae13ece/frozenlist-1.5.0-cp312-cp312-macosx_11_0_arm64.whl", hash = "sha256:7948140d9f8ece1745be806f2bfdf390127cf1a763b925c4a805c603df5e697e", size = 51927 },
    { url = "https://files.pythonhosted.org/packages/e3/12/2aad87deb08a4e7ccfb33600871bbe8f0e08cb6d8224371387f3303654d7/frozenlist-1.5.0-cp312-cp312-manylinux_2_17_aarch64.manylinux2014_aarch64.whl", hash = "sha256:feeb64bc9bcc6b45c6311c9e9b99406660a9c05ca8a5b30d14a78555088b0b3a", size = 282647 },
    { url = "https://files.pythonhosted.org/packages/77/f2/07f06b05d8a427ea0060a9cef6e63405ea9e0d761846b95ef3fb3be57111/frozenlist-1.5.0-cp312-cp312-manylinux_2_17_ppc64le.manylinux2014_ppc64le.whl", hash = "sha256:683173d371daad49cffb8309779e886e59c2f369430ad28fe715f66d08d4ab1a", size = 289052 },
    { url = "https://files.pythonhosted.org/packages/bd/9f/8bf45a2f1cd4aa401acd271b077989c9267ae8463e7c8b1eb0d3f561b65e/frozenlist-1.5.0-cp312-cp312-manylinux_2_17_s390x.manylinux2014_s390x.whl", hash = "sha256:7d57d8f702221405a9d9b40f9da8ac2e4a1a8b5285aac6100f3393675f0a85ee", size = 291719 },
    { url = "https://files.pythonhosted.org/packages/41/d1/1f20fd05a6c42d3868709b7604c9f15538a29e4f734c694c6bcfc3d3b935/frozenlist-1.5.0-cp312-cp312-manylinux_2_5_i686.manylinux1_i686.manylinux_2_17_i686.manylinux2014_i686.whl", hash = "sha256:30c72000fbcc35b129cb09956836c7d7abf78ab5416595e4857d1cae8d6251a6", size = 267433 },
    { url = "https://files.pythonhosted.org/packages/af/f2/64b73a9bb86f5a89fb55450e97cd5c1f84a862d4ff90d9fd1a73ab0f64a5/frozenlist-1.5.0-cp312-cp312-manylinux_2_5_x86_64.manylinux1_x86_64.manylinux_2_17_x86_64.manylinux2014_x86_64.whl", hash = "sha256:000a77d6034fbad9b6bb880f7ec073027908f1b40254b5d6f26210d2dab1240e", size = 283591 },
    { url = "https://files.pythonhosted.org/packages/29/e2/ffbb1fae55a791fd6c2938dd9ea779509c977435ba3940b9f2e8dc9d5316/frozenlist-1.5.0-cp312-cp312-musllinux_1_2_aarch64.whl", hash = "sha256:5d7f5a50342475962eb18b740f3beecc685a15b52c91f7d975257e13e029eca9", size = 273249 },
    { url = "https://files.pythonhosted.org/packages/2e/6e/008136a30798bb63618a114b9321b5971172a5abddff44a100c7edc5ad4f/frozenlist-1.5.0-cp312-cp312-musllinux_1_2_i686.whl", hash = "sha256:87f724d055eb4785d9be84e9ebf0f24e392ddfad00b3fe036e43f489fafc9039", size = 271075 },
    { url = "https://files.pythonhosted.org/packages/ae/f0/4e71e54a026b06724cec9b6c54f0b13a4e9e298cc8db0f82ec70e151f5ce/frozenlist-1.5.0-cp312-cp312-musllinux_1_2_ppc64le.whl", hash = "sha256:6e9080bb2fb195a046e5177f10d9d82b8a204c0736a97a153c2466127de87784", size = 285398 },
    { url = "https://files.pythonhosted.org/packages/4d/36/70ec246851478b1c0b59f11ef8ade9c482ff447c1363c2bd5fad45098b12/frozenlist-1.5.0-cp312-cp312-musllinux_1_2_s390x.whl", hash = "sha256:9b93d7aaa36c966fa42efcaf716e6b3900438632a626fb09c049f6a2f09fc631", size = 294445 },
    { url = "https://files.pythonhosted.org/packages/37/e0/47f87544055b3349b633a03c4d94b405956cf2437f4ab46d0928b74b7526/frozenlist-1.5.0-cp312-cp312-musllinux_1_2_x86_64.whl", hash = "sha256:52ef692a4bc60a6dd57f507429636c2af8b6046db8b31b18dac02cbc8f507f7f", size = 280569 },
    { url = "https://files.pythonhosted.org/packages/f9/7c/490133c160fb6b84ed374c266f42800e33b50c3bbab1652764e6e1fc498a/frozenlist-1.5.0-cp312-cp312-win32.whl", hash = "sha256:29d94c256679247b33a3dc96cce0f93cbc69c23bf75ff715919332fdbb6a32b8", size = 44721 },
    { url = "https://files.pythonhosted.org/packages/b1/56/4e45136ffc6bdbfa68c29ca56ef53783ef4c2fd395f7cbf99a2624aa9aaa/frozenlist-1.5.0-cp312-cp312-win_amd64.whl", hash = "sha256:8969190d709e7c48ea386db202d708eb94bdb29207a1f269bab1196ce0dcca1f", size = 51329 },
    { url = "https://files.pythonhosted.org/packages/da/3b/915f0bca8a7ea04483622e84a9bd90033bab54bdf485479556c74fd5eaf5/frozenlist-1.5.0-cp313-cp313-macosx_10_13_universal2.whl", hash = "sha256:7a1a048f9215c90973402e26c01d1cff8a209e1f1b53f72b95c13db61b00f953", size = 91538 },
    { url = "https://files.pythonhosted.org/packages/c7/d1/a7c98aad7e44afe5306a2b068434a5830f1470675f0e715abb86eb15f15b/frozenlist-1.5.0-cp313-cp313-macosx_10_13_x86_64.whl", hash = "sha256:dd47a5181ce5fcb463b5d9e17ecfdb02b678cca31280639255ce9d0e5aa67af0", size = 52849 },
    { url = "https://files.pythonhosted.org/packages/3a/c8/76f23bf9ab15d5f760eb48701909645f686f9c64fbb8982674c241fbef14/frozenlist-1.5.0-cp313-cp313-macosx_11_0_arm64.whl", hash = "sha256:1431d60b36d15cda188ea222033eec8e0eab488f39a272461f2e6d9e1a8e63c2", size = 50583 },
    { url = "https://files.pythonhosted.org/packages/1f/22/462a3dd093d11df623179d7754a3b3269de3b42de2808cddef50ee0f4f48/frozenlist-1.5.0-cp313-cp313-manylinux_2_17_aarch64.manylinux2014_aarch64.whl", hash = "sha256:6482a5851f5d72767fbd0e507e80737f9c8646ae7fd303def99bfe813f76cf7f", size = 265636 },
    { url = "https://files.pythonhosted.org/packages/80/cf/e075e407fc2ae7328155a1cd7e22f932773c8073c1fc78016607d19cc3e5/frozenlist-1.5.0-cp313-cp313-manylinux_2_17_ppc64le.manylinux2014_ppc64le.whl", hash = "sha256:44c49271a937625619e862baacbd037a7ef86dd1ee215afc298a417ff3270608", size = 270214 },
    { url = "https://files.pythonhosted.org/packages/a1/58/0642d061d5de779f39c50cbb00df49682832923f3d2ebfb0fedf02d05f7f/frozenlist-1.5.0-cp313-cp313-manylinux_2_17_s390x.manylinux2014_s390x.whl", hash = "sha256:12f78f98c2f1c2429d42e6a485f433722b0061d5c0b0139efa64f396efb5886b", size = 273905 },
    { url = "https://files.pythonhosted.org/packages/ab/66/3fe0f5f8f2add5b4ab7aa4e199f767fd3b55da26e3ca4ce2cc36698e50c4/frozenlist-1.5.0-cp313-cp313-manylinux_2_5_i686.manylinux1_i686.manylinux_2_17_i686.manylinux2014_i686.whl", hash = "sha256:ce3aa154c452d2467487765e3adc730a8c153af77ad84096bc19ce19a2400840", size = 250542 },
    { url = "https://files.pythonhosted.org/packages/f6/b8/260791bde9198c87a465224e0e2bb62c4e716f5d198fc3a1dacc4895dbd1/frozenlist-1.5.0-cp313-cp313-manylinux_2_5_x86_64.manylinux1_x86_64.manylinux_2_17_x86_64.manylinux2014_x86_64.whl", hash = "sha256:9b7dc0c4338e6b8b091e8faf0db3168a37101943e687f373dce00959583f7439", size = 267026 },
    { url = "https://files.pythonhosted.org/packages/2e/a4/3d24f88c527f08f8d44ade24eaee83b2627793fa62fa07cbb7ff7a2f7d42/frozenlist-1.5.0-cp313-cp313-musllinux_1_2_aarch64.whl", hash = "sha256:45e0896250900b5aa25180f9aec243e84e92ac84bd4a74d9ad4138ef3f5c97de", size = 257690 },
    { url = "https://files.pythonhosted.org/packages/de/9a/d311d660420b2beeff3459b6626f2ab4fb236d07afbdac034a4371fe696e/frozenlist-1.5.0-cp313-cp313-musllinux_1_2_i686.whl", hash = "sha256:561eb1c9579d495fddb6da8959fd2a1fca2c6d060d4113f5844b433fc02f2641", size = 253893 },
    { url = "https://files.pythonhosted.org/packages/c6/23/e491aadc25b56eabd0f18c53bb19f3cdc6de30b2129ee0bc39cd387cd560/frozenlist-1.5.0-cp313-cp313-musllinux_1_2_ppc64le.whl", hash = "sha256:df6e2f325bfee1f49f81aaac97d2aa757c7646534a06f8f577ce184afe2f0a9e", size = 267006 },
    { url = "https://files.pythonhosted.org/packages/08/c4/ab918ce636a35fb974d13d666dcbe03969592aeca6c3ab3835acff01f79c/frozenlist-1.5.0-cp313-cp313-musllinux_1_2_s390x.whl", hash = "sha256:140228863501b44b809fb39ec56b5d4071f4d0aa6d216c19cbb08b8c5a7eadb9", size = 276157 },
    { url = "https://files.pythonhosted.org/packages/c0/29/3b7a0bbbbe5a34833ba26f686aabfe982924adbdcafdc294a7a129c31688/frozenlist-1.5.0-cp313-cp313-musllinux_1_2_x86_64.whl", hash = "sha256:7707a25d6a77f5d27ea7dc7d1fc608aa0a478193823f88511ef5e6b8a48f9d03", size = 264642 },
    { url = "https://files.pythonhosted.org/packages/ab/42/0595b3dbffc2e82d7fe658c12d5a5bafcd7516c6bf2d1d1feb5387caa9c1/frozenlist-1.5.0-cp313-cp313-win32.whl", hash = "sha256:31a9ac2b38ab9b5a8933b693db4939764ad3f299fcaa931a3e605bc3460e693c", size = 44914 },
    { url = "https://files.pythonhosted.org/packages/17/c4/b7db1206a3fea44bf3b838ca61deb6f74424a8a5db1dd53ecb21da669be6/frozenlist-1.5.0-cp313-cp313-win_amd64.whl", hash = "sha256:11aabdd62b8b9c4b84081a3c246506d1cddd2dd93ff0ad53ede5defec7886b28", size = 51167 },
    { url = "https://files.pythonhosted.org/packages/c6/c8/a5be5b7550c10858fcf9b0ea054baccab474da77d37f1e828ce043a3a5d4/frozenlist-1.5.0-py3-none-any.whl", hash = "sha256:d994863bba198a4a518b467bb971c56e1db3f180a25c6cf7bb1949c267f748c3", size = 11901 },
]

[[package]]
name = "fsspec"
version = "2025.3.0"
source = { registry = "https://pypi.org/simple" }
sdist = { url = "https://files.pythonhosted.org/packages/34/f4/5721faf47b8c499e776bc34c6a8fc17efdf7fdef0b00f398128bc5dcb4ac/fsspec-2025.3.0.tar.gz", hash = "sha256:a935fd1ea872591f2b5148907d103488fc523295e6c64b835cfad8c3eca44972", size = 298491 }
wheels = [
    { url = "https://files.pythonhosted.org/packages/56/53/eb690efa8513166adef3e0669afd31e95ffde69fb3c52ec2ac7223ed6018/fsspec-2025.3.0-py3-none-any.whl", hash = "sha256:efb87af3efa9103f94ca91a7f8cb7a4df91af9f74fc106c9c7ea0efd7277c1b3", size = 193615 },
]

[package.optional-dependencies]
http = [
    { name = "aiohttp" },
]

[[package]]
name = "googleapis-common-protos"
version = "1.70.0"
source = { registry = "https://pypi.org/simple" }
dependencies = [
    { name = "protobuf" },
]
sdist = { url = "https://files.pythonhosted.org/packages/39/24/33db22342cf4a2ea27c9955e6713140fedd51e8b141b5ce5260897020f1a/googleapis_common_protos-1.70.0.tar.gz", hash = "sha256:0e1b44e0ea153e6594f9f394fef15193a68aaaea2d843f83e2742717ca753257", size = 145903 }
wheels = [
    { url = "https://files.pythonhosted.org/packages/86/f1/62a193f0227cf15a920390abe675f386dec35f7ae3ffe6da582d3ade42c7/googleapis_common_protos-1.70.0-py3-none-any.whl", hash = "sha256:b8bfcca8c25a2bb253e0e0b0adaf8c00773e5e6af6fd92397576680b807e0fd8", size = 294530 },
]

[[package]]
name = "graphql-core"
version = "3.2.6"
source = { registry = "https://pypi.org/simple" }
sdist = { url = "https://files.pythonhosted.org/packages/c4/16/7574029da84834349b60ed71614d66ca3afe46e9bf9c7b9562102acb7d4f/graphql_core-3.2.6.tar.gz", hash = "sha256:c08eec22f9e40f0bd61d805907e3b3b1b9a320bc606e23dc145eebca07c8fbab", size = 505353 }
wheels = [
    { url = "https://files.pythonhosted.org/packages/ae/4f/7297663840621022bc73c22d7d9d80dbc78b4db6297f764b545cd5dd462d/graphql_core-3.2.6-py3-none-any.whl", hash = "sha256:78b016718c161a6fb20a7d97bbf107f331cd1afe53e45566c59f776ed7f0b45f", size = 203416 },
]

[[package]]
name = "greenlet"
version = "3.2.3"
source = { registry = "https://pypi.org/simple" }
sdist = { url = "https://files.pythonhosted.org/packages/c9/92/bb85bd6e80148a4d2e0c59f7c0c2891029f8fd510183afc7d8d2feeed9b6/greenlet-3.2.3.tar.gz", hash = "sha256:8b0dd8ae4c0d6f5e54ee55ba935eeb3d735a9b58a8a1e5b5cbab64e01a39f365", size = 185752 }
wheels = [
    { url = "https://files.pythonhosted.org/packages/f3/94/ad0d435f7c48debe960c53b8f60fb41c2026b1d0fa4a99a1cb17c3461e09/greenlet-3.2.3-cp312-cp312-macosx_11_0_universal2.whl", hash = "sha256:25ad29caed5783d4bd7a85c9251c651696164622494c00802a139c00d639242d", size = 271992 },
    { url = "https://files.pythonhosted.org/packages/93/5d/7c27cf4d003d6e77749d299c7c8f5fd50b4f251647b5c2e97e1f20da0ab5/greenlet-3.2.3-cp312-cp312-manylinux2014_aarch64.manylinux_2_17_aarch64.whl", hash = "sha256:88cd97bf37fe24a6710ec6a3a7799f3f81d9cd33317dcf565ff9950c83f55e0b", size = 638820 },
    { url = "https://files.pythonhosted.org/packages/c6/7e/807e1e9be07a125bb4c169144937910bf59b9d2f6d931578e57f0bce0ae2/greenlet-3.2.3-cp312-cp312-manylinux2014_ppc64le.manylinux_2_17_ppc64le.whl", hash = "sha256:baeedccca94880d2f5666b4fa16fc20ef50ba1ee353ee2d7092b383a243b0b0d", size = 653046 },
    { url = "https://files.pythonhosted.org/packages/9d/ab/158c1a4ea1068bdbc78dba5a3de57e4c7aeb4e7fa034320ea94c688bfb61/greenlet-3.2.3-cp312-cp312-manylinux2014_s390x.manylinux_2_17_s390x.whl", hash = "sha256:be52af4b6292baecfa0f397f3edb3c6092ce071b499dd6fe292c9ac9f2c8f264", size = 647701 },
    { url = "https://files.pythonhosted.org/packages/cc/0d/93729068259b550d6a0288da4ff72b86ed05626eaf1eb7c0d3466a2571de/greenlet-3.2.3-cp312-cp312-manylinux2014_x86_64.manylinux_2_17_x86_64.whl", hash = "sha256:0cc73378150b8b78b0c9fe2ce56e166695e67478550769536a6742dca3651688", size = 649747 },
    { url = "https://files.pythonhosted.org/packages/f6/f6/c82ac1851c60851302d8581680573245c8fc300253fc1ff741ae74a6c24d/greenlet-3.2.3-cp312-cp312-manylinux_2_24_x86_64.manylinux_2_28_x86_64.whl", hash = "sha256:706d016a03e78df129f68c4c9b4c4f963f7d73534e48a24f5f5a7101ed13dbbb", size = 605461 },
    { url = "https://files.pythonhosted.org/packages/98/82/d022cf25ca39cf1200650fc58c52af32c90f80479c25d1cbf57980ec3065/greenlet-3.2.3-cp312-cp312-musllinux_1_1_aarch64.whl", hash = "sha256:419e60f80709510c343c57b4bb5a339d8767bf9aef9b8ce43f4f143240f88b7c", size = 1121190 },
    { url = "https://files.pythonhosted.org/packages/f5/e1/25297f70717abe8104c20ecf7af0a5b82d2f5a980eb1ac79f65654799f9f/greenlet-3.2.3-cp312-cp312-musllinux_1_1_x86_64.whl", hash = "sha256:93d48533fade144203816783373f27a97e4193177ebaaf0fc396db19e5d61163", size = 1149055 },
    { url = "https://files.pythonhosted.org/packages/1f/8f/8f9e56c5e82eb2c26e8cde787962e66494312dc8cb261c460e1f3a9c88bc/greenlet-3.2.3-cp312-cp312-win_amd64.whl", hash = "sha256:7454d37c740bb27bdeddfc3f358f26956a07d5220818ceb467a483197d84f849", size = 297817 },
    { url = "https://files.pythonhosted.org/packages/b1/cf/f5c0b23309070ae93de75c90d29300751a5aacefc0a3ed1b1d8edb28f08b/greenlet-3.2.3-cp313-cp313-macosx_11_0_universal2.whl", hash = "sha256:500b8689aa9dd1ab26872a34084503aeddefcb438e2e7317b89b11eaea1901ad", size = 270732 },
    { url = "https://files.pythonhosted.org/packages/48/ae/91a957ba60482d3fecf9be49bc3948f341d706b52ddb9d83a70d42abd498/greenlet-3.2.3-cp313-cp313-manylinux2014_aarch64.manylinux_2_17_aarch64.whl", hash = "sha256:a07d3472c2a93117af3b0136f246b2833fdc0b542d4a9799ae5f41c28323faef", size = 639033 },
    { url = "https://files.pythonhosted.org/packages/6f/df/20ffa66dd5a7a7beffa6451bdb7400d66251374ab40b99981478c69a67a8/greenlet-3.2.3-cp313-cp313-manylinux2014_ppc64le.manylinux_2_17_ppc64le.whl", hash = "sha256:8704b3768d2f51150626962f4b9a9e4a17d2e37c8a8d9867bbd9fa4eb938d3b3", size = 652999 },
    { url = "https://files.pythonhosted.org/packages/51/b4/ebb2c8cb41e521f1d72bf0465f2f9a2fd803f674a88db228887e6847077e/greenlet-3.2.3-cp313-cp313-manylinux2014_s390x.manylinux_2_17_s390x.whl", hash = "sha256:5035d77a27b7c62db6cf41cf786cfe2242644a7a337a0e155c80960598baab95", size = 647368 },
    { url = "https://files.pythonhosted.org/packages/8e/6a/1e1b5aa10dced4ae876a322155705257748108b7fd2e4fae3f2a091fe81a/greenlet-3.2.3-cp313-cp313-manylinux2014_x86_64.manylinux_2_17_x86_64.whl", hash = "sha256:2d8aa5423cd4a396792f6d4580f88bdc6efcb9205891c9d40d20f6e670992efb", size = 650037 },
    { url = "https://files.pythonhosted.org/packages/26/f2/ad51331a157c7015c675702e2d5230c243695c788f8f75feba1af32b3617/greenlet-3.2.3-cp313-cp313-manylinux_2_24_x86_64.manylinux_2_28_x86_64.whl", hash = "sha256:2c724620a101f8170065d7dded3f962a2aea7a7dae133a009cada42847e04a7b", size = 608402 },
    { url = "https://files.pythonhosted.org/packages/26/bc/862bd2083e6b3aff23300900a956f4ea9a4059de337f5c8734346b9b34fc/greenlet-3.2.3-cp313-cp313-musllinux_1_1_aarch64.whl", hash = "sha256:873abe55f134c48e1f2a6f53f7d1419192a3d1a4e873bace00499a4e45ea6af0", size = 1119577 },
    { url = "https://files.pythonhosted.org/packages/86/94/1fc0cc068cfde885170e01de40a619b00eaa8f2916bf3541744730ffb4c3/greenlet-3.2.3-cp313-cp313-musllinux_1_1_x86_64.whl", hash = "sha256:024571bbce5f2c1cfff08bf3fbaa43bbc7444f580ae13b0099e95d0e6e67ed36", size = 1147121 },
    { url = "https://files.pythonhosted.org/packages/27/1a/199f9587e8cb08a0658f9c30f3799244307614148ffe8b1e3aa22f324dea/greenlet-3.2.3-cp313-cp313-win_amd64.whl", hash = "sha256:5195fb1e75e592dd04ce79881c8a22becdfa3e6f500e7feb059b1e6fdd54d3e3", size = 297603 },
    { url = "https://files.pythonhosted.org/packages/d8/ca/accd7aa5280eb92b70ed9e8f7fd79dc50a2c21d8c73b9a0856f5b564e222/greenlet-3.2.3-cp314-cp314-macosx_11_0_universal2.whl", hash = "sha256:3d04332dddb10b4a211b68111dabaee2e1a073663d117dc10247b5b1642bac86", size = 271479 },
    { url = "https://files.pythonhosted.org/packages/55/71/01ed9895d9eb49223280ecc98a557585edfa56b3d0e965b9fa9f7f06b6d9/greenlet-3.2.3-cp314-cp314-manylinux2014_aarch64.manylinux_2_17_aarch64.whl", hash = "sha256:8186162dffde068a465deab08fc72c767196895c39db26ab1c17c0b77a6d8b97", size = 683952 },
    { url = "https://files.pythonhosted.org/packages/ea/61/638c4bdf460c3c678a0a1ef4c200f347dff80719597e53b5edb2fb27ab54/greenlet-3.2.3-cp314-cp314-manylinux2014_ppc64le.manylinux_2_17_ppc64le.whl", hash = "sha256:f4bfbaa6096b1b7a200024784217defedf46a07c2eee1a498e94a1b5f8ec5728", size = 696917 },
    { url = "https://files.pythonhosted.org/packages/22/cc/0bd1a7eb759d1f3e3cc2d1bc0f0b487ad3cc9f34d74da4b80f226fde4ec3/greenlet-3.2.3-cp314-cp314-manylinux2014_s390x.manylinux_2_17_s390x.whl", hash = "sha256:ed6cfa9200484d234d8394c70f5492f144b20d4533f69262d530a1a082f6ee9a", size = 692443 },
    { url = "https://files.pythonhosted.org/packages/67/10/b2a4b63d3f08362662e89c103f7fe28894a51ae0bc890fabf37d1d780e52/greenlet-3.2.3-cp314-cp314-manylinux2014_x86_64.manylinux_2_17_x86_64.whl", hash = "sha256:02b0df6f63cd15012bed5401b47829cfd2e97052dc89da3cfaf2c779124eb892", size = 692995 },
    { url = "https://files.pythonhosted.org/packages/5a/c6/ad82f148a4e3ce9564056453a71529732baf5448ad53fc323e37efe34f66/greenlet-3.2.3-cp314-cp314-manylinux_2_24_x86_64.manylinux_2_28_x86_64.whl", hash = "sha256:86c2d68e87107c1792e2e8d5399acec2487a4e993ab76c792408e59394d52141", size = 655320 },
    { url = "https://files.pythonhosted.org/packages/5c/4f/aab73ecaa6b3086a4c89863d94cf26fa84cbff63f52ce9bc4342b3087a06/greenlet-3.2.3-cp314-cp314-win_amd64.whl", hash = "sha256:8c47aae8fbbfcf82cc13327ae802ba13c9c36753b67e760023fd116bc124a62a", size = 301236 },
]

[[package]]
name = "grpc-interceptor"
version = "0.15.4"
source = { registry = "https://pypi.org/simple" }
dependencies = [
    { name = "grpcio" },
]
sdist = { url = "https://files.pythonhosted.org/packages/9f/28/57449d5567adf4c1d3e216aaca545913fbc21a915f2da6790d6734aac76e/grpc-interceptor-0.15.4.tar.gz", hash = "sha256:1f45c0bcb58b6f332f37c637632247c9b02bc6af0fdceb7ba7ce8d2ebbfb0926", size = 19322 }
wheels = [
    { url = "https://files.pythonhosted.org/packages/15/ac/8d53f230a7443401ce81791ec50a3b0e54924bf615ad287654fa4a2f5cdc/grpc_interceptor-0.15.4-py3-none-any.whl", hash = "sha256:0035f33228693ed3767ee49d937bac424318db173fef4d2d0170b3215f254d9d", size = 20848 },
]

[[package]]
name = "grpcio"
version = "1.67.1"
source = { registry = "https://pypi.org/simple" }
sdist = { url = "https://files.pythonhosted.org/packages/20/53/d9282a66a5db45981499190b77790570617a604a38f3d103d0400974aeb5/grpcio-1.67.1.tar.gz", hash = "sha256:3dc2ed4cabea4dc14d5e708c2b426205956077cc5de419b4d4079315017e9732", size = 12580022 }
wheels = [
    { url = "https://files.pythonhosted.org/packages/6e/25/6f95bd18d5f506364379eabc0d5874873cc7dbdaf0757df8d1e82bc07a88/grpcio-1.67.1-cp312-cp312-linux_armv7l.whl", hash = "sha256:267d1745894200e4c604958da5f856da6293f063327cb049a51fe67348e4f953", size = 5089809 },
    { url = "https://files.pythonhosted.org/packages/10/3f/d79e32e5d0354be33a12db2267c66d3cfeff700dd5ccdd09fd44a3ff4fb6/grpcio-1.67.1-cp312-cp312-macosx_10_9_universal2.whl", hash = "sha256:85f69fdc1d28ce7cff8de3f9c67db2b0ca9ba4449644488c1e0303c146135ddb", size = 10981985 },
    { url = "https://files.pythonhosted.org/packages/21/f2/36fbc14b3542e3a1c20fb98bd60c4732c55a44e374a4eb68f91f28f14aab/grpcio-1.67.1-cp312-cp312-manylinux_2_17_aarch64.whl", hash = "sha256:f26b0b547eb8d00e195274cdfc63ce64c8fc2d3e2d00b12bf468ece41a0423a0", size = 5588770 },
    { url = "https://files.pythonhosted.org/packages/0d/af/bbc1305df60c4e65de8c12820a942b5e37f9cf684ef5e49a63fbb1476a73/grpcio-1.67.1-cp312-cp312-manylinux_2_17_i686.manylinux2014_i686.whl", hash = "sha256:4422581cdc628f77302270ff839a44f4c24fdc57887dc2a45b7e53d8fc2376af", size = 6214476 },
    { url = "https://files.pythonhosted.org/packages/92/cf/1d4c3e93efa93223e06a5c83ac27e32935f998bc368e276ef858b8883154/grpcio-1.67.1-cp312-cp312-manylinux_2_17_x86_64.manylinux2014_x86_64.whl", hash = "sha256:1d7616d2ded471231c701489190379e0c311ee0a6c756f3c03e6a62b95a7146e", size = 5850129 },
    { url = "https://files.pythonhosted.org/packages/ae/ca/26195b66cb253ac4d5ef59846e354d335c9581dba891624011da0e95d67b/grpcio-1.67.1-cp312-cp312-musllinux_1_1_i686.whl", hash = "sha256:8a00efecde9d6fcc3ab00c13f816313c040a28450e5e25739c24f432fc6d3c75", size = 6568489 },
    { url = "https://files.pythonhosted.org/packages/d1/94/16550ad6b3f13b96f0856ee5dfc2554efac28539ee84a51d7b14526da985/grpcio-1.67.1-cp312-cp312-musllinux_1_1_x86_64.whl", hash = "sha256:699e964923b70f3101393710793289e42845791ea07565654ada0969522d0a38", size = 6149369 },
    { url = "https://files.pythonhosted.org/packages/33/0d/4c3b2587e8ad7f121b597329e6c2620374fccbc2e4e1aa3c73ccc670fde4/grpcio-1.67.1-cp312-cp312-win32.whl", hash = "sha256:4e7b904484a634a0fff132958dabdb10d63e0927398273917da3ee103e8d1f78", size = 3599176 },
    { url = "https://files.pythonhosted.org/packages/7d/36/0c03e2d80db69e2472cf81c6123aa7d14741de7cf790117291a703ae6ae1/grpcio-1.67.1-cp312-cp312-win_amd64.whl", hash = "sha256:5721e66a594a6c4204458004852719b38f3d5522082be9061d6510b455c90afc", size = 4346574 },
    { url = "https://files.pythonhosted.org/packages/12/d2/2f032b7a153c7723ea3dea08bffa4bcaca9e0e5bdf643ce565b76da87461/grpcio-1.67.1-cp313-cp313-linux_armv7l.whl", hash = "sha256:aa0162e56fd10a5547fac8774c4899fc3e18c1aa4a4759d0ce2cd00d3696ea6b", size = 5091487 },
    { url = "https://files.pythonhosted.org/packages/d0/ae/ea2ff6bd2475a082eb97db1104a903cf5fc57c88c87c10b3c3f41a184fc0/grpcio-1.67.1-cp313-cp313-macosx_10_13_universal2.whl", hash = "sha256:beee96c8c0b1a75d556fe57b92b58b4347c77a65781ee2ac749d550f2a365dc1", size = 10943530 },
    { url = "https://files.pythonhosted.org/packages/07/62/646be83d1a78edf8d69b56647327c9afc223e3140a744c59b25fbb279c3b/grpcio-1.67.1-cp313-cp313-manylinux_2_17_aarch64.whl", hash = "sha256:a93deda571a1bf94ec1f6fcda2872dad3ae538700d94dc283c672a3b508ba3af", size = 5589079 },
    { url = "https://files.pythonhosted.org/packages/d0/25/71513d0a1b2072ce80d7f5909a93596b7ed10348b2ea4fdcbad23f6017bf/grpcio-1.67.1-cp313-cp313-manylinux_2_17_i686.manylinux2014_i686.whl", hash = "sha256:0e6f255980afef598a9e64a24efce87b625e3e3c80a45162d111a461a9f92955", size = 6213542 },
    { url = "https://files.pythonhosted.org/packages/76/9a/d21236297111052dcb5dc85cd77dc7bf25ba67a0f55ae028b2af19a704bc/grpcio-1.67.1-cp313-cp313-manylinux_2_17_x86_64.manylinux2014_x86_64.whl", hash = "sha256:9e838cad2176ebd5d4a8bb03955138d6589ce9e2ce5d51c3ada34396dbd2dba8", size = 5850211 },
    { url = "https://files.pythonhosted.org/packages/2d/fe/70b1da9037f5055be14f359026c238821b9bcf6ca38a8d760f59a589aacd/grpcio-1.67.1-cp313-cp313-musllinux_1_1_i686.whl", hash = "sha256:a6703916c43b1d468d0756c8077b12017a9fcb6a1ef13faf49e67d20d7ebda62", size = 6572129 },
    { url = "https://files.pythonhosted.org/packages/74/0d/7df509a2cd2a54814598caf2fb759f3e0b93764431ff410f2175a6efb9e4/grpcio-1.67.1-cp313-cp313-musllinux_1_1_x86_64.whl", hash = "sha256:917e8d8994eed1d86b907ba2a61b9f0aef27a2155bca6cbb322430fc7135b7bb", size = 6149819 },
    { url = "https://files.pythonhosted.org/packages/0a/08/bc3b0155600898fd10f16b79054e1cca6cb644fa3c250c0fe59385df5e6f/grpcio-1.67.1-cp313-cp313-win32.whl", hash = "sha256:e279330bef1744040db8fc432becc8a727b84f456ab62b744d3fdb83f327e121", size = 3596561 },
    { url = "https://files.pythonhosted.org/packages/5a/96/44759eca966720d0f3e1b105c43f8ad4590c97bf8eb3cd489656e9590baa/grpcio-1.67.1-cp313-cp313-win_amd64.whl", hash = "sha256:fa0c739ad8b1996bd24823950e3cb5152ae91fca1c09cc791190bf1627ffefba", size = 4346042 },
]

[[package]]
name = "h11"
version = "0.16.0"
source = { registry = "https://pypi.org/simple" }
sdist = { url = "https://files.pythonhosted.org/packages/01/ee/02a2c011bdab74c6fb3c75474d40b3052059d95df7e73351460c8588d963/h11-0.16.0.tar.gz", hash = "sha256:4e35b956cf45792e4caa5885e69fba00bdbc6ffafbfa020300e549b208ee5ff1", size = 101250 }
wheels = [
    { url = "https://files.pythonhosted.org/packages/04/4b/29cac41a4d98d144bf5f6d33995617b185d14b22401f75ca86f384e87ff1/h11-0.16.0-py3-none-any.whl", hash = "sha256:63cf8bbe7522de3bf65932fda1d9c2772064ffb3dae62d55932da54b31cb6c86", size = 37515 },
]

[[package]]
name = "hf-xet"
version = "1.1.5"
source = { registry = "https://pypi.org/simple" }
sdist = { url = "https://files.pythonhosted.org/packages/ed/d4/7685999e85945ed0d7f0762b686ae7015035390de1161dcea9d5276c134c/hf_xet-1.1.5.tar.gz", hash = "sha256:69ebbcfd9ec44fdc2af73441619eeb06b94ee34511bbcf57cd423820090f5694", size = 495969 }
wheels = [
    { url = "https://files.pythonhosted.org/packages/00/89/a1119eebe2836cb25758e7661d6410d3eae982e2b5e974bcc4d250be9012/hf_xet-1.1.5-cp37-abi3-macosx_10_12_x86_64.whl", hash = "sha256:f52c2fa3635b8c37c7764d8796dfa72706cc4eded19d638331161e82b0792e23", size = 2687929 },
    { url = "https://files.pythonhosted.org/packages/de/5f/2c78e28f309396e71ec8e4e9304a6483dcbc36172b5cea8f291994163425/hf_xet-1.1.5-cp37-abi3-macosx_11_0_arm64.whl", hash = "sha256:9fa6e3ee5d61912c4a113e0708eaaef987047616465ac7aa30f7121a48fc1af8", size = 2556338 },
    { url = "https://files.pythonhosted.org/packages/6d/2f/6cad7b5fe86b7652579346cb7f85156c11761df26435651cbba89376cd2c/hf_xet-1.1.5-cp37-abi3-manylinux_2_17_x86_64.manylinux2014_x86_64.whl", hash = "sha256:fc874b5c843e642f45fd85cda1ce599e123308ad2901ead23d3510a47ff506d1", size = 3102894 },
    { url = "https://files.pythonhosted.org/packages/d0/54/0fcf2b619720a26fbb6cc941e89f2472a522cd963a776c089b189559447f/hf_xet-1.1.5-cp37-abi3-manylinux_2_28_aarch64.whl", hash = "sha256:dbba1660e5d810bd0ea77c511a99e9242d920790d0e63c0e4673ed36c4022d18", size = 3002134 },
    { url = "https://files.pythonhosted.org/packages/f3/92/1d351ac6cef7c4ba8c85744d37ffbfac2d53d0a6c04d2cabeba614640a78/hf_xet-1.1.5-cp37-abi3-musllinux_1_2_aarch64.whl", hash = "sha256:ab34c4c3104133c495785d5d8bba3b1efc99de52c02e759cf711a91fd39d3a14", size = 3171009 },
    { url = "https://files.pythonhosted.org/packages/c9/65/4b2ddb0e3e983f2508528eb4501288ae2f84963586fbdfae596836d5e57a/hf_xet-1.1.5-cp37-abi3-musllinux_1_2_x86_64.whl", hash = "sha256:83088ecea236d5113de478acb2339f92c95b4fb0462acaa30621fac02f5a534a", size = 3279245 },
    { url = "https://files.pythonhosted.org/packages/f0/55/ef77a85ee443ae05a9e9cba1c9f0dd9241eb42da2aeba1dc50f51154c81a/hf_xet-1.1.5-cp37-abi3-win_amd64.whl", hash = "sha256:73e167d9807d166596b4b2f0b585c6d5bd84a26dea32843665a8b58f6edba245", size = 2738931 },
]

[[package]]
name = "httpcore"
version = "1.0.9"
source = { registry = "https://pypi.org/simple" }
dependencies = [
    { name = "certifi" },
    { name = "h11" },
]
sdist = { url = "https://files.pythonhosted.org/packages/06/94/82699a10bca87a5556c9c59b5963f2d039dbd239f25bc2a63907a05a14cb/httpcore-1.0.9.tar.gz", hash = "sha256:6e34463af53fd2ab5d807f399a9b45ea31c3dfa2276f15a2c3f00afff6e176e8", size = 85484 }
wheels = [
    { url = "https://files.pythonhosted.org/packages/7e/f5/f66802a942d491edb555dd61e3a9961140fd64c90bce1eafd741609d334d/httpcore-1.0.9-py3-none-any.whl", hash = "sha256:2d400746a40668fc9dec9810239072b40b4484b640a8c38fd654a024c7a1bf55", size = 78784 },
]

[[package]]
name = "httptools"
version = "0.6.4"
source = { registry = "https://pypi.org/simple" }
sdist = { url = "https://files.pythonhosted.org/packages/a7/9a/ce5e1f7e131522e6d3426e8e7a490b3a01f39a6696602e1c4f33f9e94277/httptools-0.6.4.tar.gz", hash = "sha256:4e93eee4add6493b59a5c514da98c939b244fce4a0d8879cd3f466562f4b7d5c", size = 240639 }
wheels = [
    { url = "https://files.pythonhosted.org/packages/bb/0e/d0b71465c66b9185f90a091ab36389a7352985fe857e352801c39d6127c8/httptools-0.6.4-cp312-cp312-macosx_10_13_universal2.whl", hash = "sha256:df017d6c780287d5c80601dafa31f17bddb170232d85c066604d8558683711a2", size = 200683 },
    { url = "https://files.pythonhosted.org/packages/e2/b8/412a9bb28d0a8988de3296e01efa0bd62068b33856cdda47fe1b5e890954/httptools-0.6.4-cp312-cp312-macosx_11_0_arm64.whl", hash = "sha256:85071a1e8c2d051b507161f6c3e26155b5c790e4e28d7f236422dbacc2a9cc44", size = 104337 },
    { url = "https://files.pythonhosted.org/packages/9b/01/6fb20be3196ffdc8eeec4e653bc2a275eca7f36634c86302242c4fbb2760/httptools-0.6.4-cp312-cp312-manylinux_2_17_aarch64.manylinux2014_aarch64.whl", hash = "sha256:69422b7f458c5af875922cdb5bd586cc1f1033295aa9ff63ee196a87519ac8e1", size = 508796 },
    { url = "https://files.pythonhosted.org/packages/f7/d8/b644c44acc1368938317d76ac991c9bba1166311880bcc0ac297cb9d6bd7/httptools-0.6.4-cp312-cp312-manylinux_2_5_x86_64.manylinux1_x86_64.manylinux_2_17_x86_64.manylinux2014_x86_64.whl", hash = "sha256:16e603a3bff50db08cd578d54f07032ca1631450ceb972c2f834c2b860c28ea2", size = 510837 },
    { url = "https://files.pythonhosted.org/packages/52/d8/254d16a31d543073a0e57f1c329ca7378d8924e7e292eda72d0064987486/httptools-0.6.4-cp312-cp312-musllinux_1_2_aarch64.whl", hash = "sha256:ec4f178901fa1834d4a060320d2f3abc5c9e39766953d038f1458cb885f47e81", size = 485289 },
    { url = "https://files.pythonhosted.org/packages/5f/3c/4aee161b4b7a971660b8be71a92c24d6c64372c1ab3ae7f366b3680df20f/httptools-0.6.4-cp312-cp312-musllinux_1_2_x86_64.whl", hash = "sha256:f9eb89ecf8b290f2e293325c646a211ff1c2493222798bb80a530c5e7502494f", size = 489779 },
    { url = "https://files.pythonhosted.org/packages/12/b7/5cae71a8868e555f3f67a50ee7f673ce36eac970f029c0c5e9d584352961/httptools-0.6.4-cp312-cp312-win_amd64.whl", hash = "sha256:db78cb9ca56b59b016e64b6031eda5653be0589dba2b1b43453f6e8b405a0970", size = 88634 },
    { url = "https://files.pythonhosted.org/packages/94/a3/9fe9ad23fd35f7de6b91eeb60848986058bd8b5a5c1e256f5860a160cc3e/httptools-0.6.4-cp313-cp313-macosx_10_13_universal2.whl", hash = "sha256:ade273d7e767d5fae13fa637f4d53b6e961fb7fd93c7797562663f0171c26660", size = 197214 },
    { url = "https://files.pythonhosted.org/packages/ea/d9/82d5e68bab783b632023f2fa31db20bebb4e89dfc4d2293945fd68484ee4/httptools-0.6.4-cp313-cp313-macosx_11_0_arm64.whl", hash = "sha256:856f4bc0478ae143bad54a4242fccb1f3f86a6e1be5548fecfd4102061b3a083", size = 102431 },
    { url = "https://files.pythonhosted.org/packages/96/c1/cb499655cbdbfb57b577734fde02f6fa0bbc3fe9fb4d87b742b512908dff/httptools-0.6.4-cp313-cp313-manylinux_2_17_aarch64.manylinux2014_aarch64.whl", hash = "sha256:322d20ea9cdd1fa98bd6a74b77e2ec5b818abdc3d36695ab402a0de8ef2865a3", size = 473121 },
    { url = "https://files.pythonhosted.org/packages/af/71/ee32fd358f8a3bb199b03261f10921716990808a675d8160b5383487a317/httptools-0.6.4-cp313-cp313-manylinux_2_5_x86_64.manylinux1_x86_64.manylinux_2_17_x86_64.manylinux2014_x86_64.whl", hash = "sha256:4d87b29bd4486c0093fc64dea80231f7c7f7eb4dc70ae394d70a495ab8436071", size = 473805 },
    { url = "https://files.pythonhosted.org/packages/8a/0a/0d4df132bfca1507114198b766f1737d57580c9ad1cf93c1ff673e3387be/httptools-0.6.4-cp313-cp313-musllinux_1_2_aarch64.whl", hash = "sha256:342dd6946aa6bda4b8f18c734576106b8a31f2fe31492881a9a160ec84ff4bd5", size = 448858 },
    { url = "https://files.pythonhosted.org/packages/1e/6a/787004fdef2cabea27bad1073bf6a33f2437b4dbd3b6fb4a9d71172b1c7c/httptools-0.6.4-cp313-cp313-musllinux_1_2_x86_64.whl", hash = "sha256:4b36913ba52008249223042dca46e69967985fb4051951f94357ea681e1f5dc0", size = 452042 },
    { url = "https://files.pythonhosted.org/packages/4d/dc/7decab5c404d1d2cdc1bb330b1bf70e83d6af0396fd4fc76fc60c0d522bf/httptools-0.6.4-cp313-cp313-win_amd64.whl", hash = "sha256:28908df1b9bb8187393d5b5db91435ccc9c8e891657f9cbb42a2541b44c82fc8", size = 87682 },
]

[[package]]
name = "httpx"
version = "0.28.1"
source = { registry = "https://pypi.org/simple" }
dependencies = [
    { name = "anyio" },
    { name = "certifi" },
    { name = "httpcore" },
    { name = "idna" },
]
sdist = { url = "https://files.pythonhosted.org/packages/b1/df/48c586a5fe32a0f01324ee087459e112ebb7224f646c0b5023f5e79e9956/httpx-0.28.1.tar.gz", hash = "sha256:75e98c5f16b0f35b567856f597f06ff2270a374470a5c2392242528e3e3e42fc", size = 141406 }
wheels = [
    { url = "https://files.pythonhosted.org/packages/2a/39/e50c7c3a983047577ee07d2a9e53faf5a69493943ec3f6a384bdc792deb2/httpx-0.28.1-py3-none-any.whl", hash = "sha256:d909fcccc110f8c7faf814ca82a9a4d816bc5a6dbfea25d6591d6985b8ba59ad", size = 73517 },
]

[[package]]
name = "httpx-sse"
version = "0.4.1"
source = { registry = "https://pypi.org/simple" }
sdist = { url = "https://files.pythonhosted.org/packages/6e/fa/66bd985dd0b7c109a3bcb89272ee0bfb7e2b4d06309ad7b38ff866734b2a/httpx_sse-0.4.1.tar.gz", hash = "sha256:8f44d34414bc7b21bf3602713005c5df4917884f76072479b21f68befa4ea26e", size = 12998 }
wheels = [
    { url = "https://files.pythonhosted.org/packages/25/0a/6269e3473b09aed2dab8aa1a600c70f31f00ae1349bee30658f7e358a159/httpx_sse-0.4.1-py3-none-any.whl", hash = "sha256:cba42174344c3a5b06f255ce65b350880f962d99ead85e776f23c6618a377a37", size = 8054 },
]

[[package]]
name = "huggingface-hub"
version = "0.33.0"
source = { registry = "https://pypi.org/simple" }
dependencies = [
    { name = "filelock" },
    { name = "fsspec" },
    { name = "hf-xet", marker = "platform_machine == 'aarch64' or platform_machine == 'amd64' or platform_machine == 'arm64' or platform_machine == 'x86_64'" },
    { name = "packaging" },
    { name = "pyyaml" },
    { name = "requests" },
    { name = "tqdm" },
    { name = "typing-extensions" },
]
sdist = { url = "https://files.pythonhosted.org/packages/91/8a/1362d565fefabaa4185cf3ae842a98dbc5b35146f5694f7080f043a6952f/huggingface_hub-0.33.0.tar.gz", hash = "sha256:aa31f70d29439d00ff7a33837c03f1f9dd83971ce4e29ad664d63ffb17d3bb97", size = 426179 }
wheels = [
    { url = "https://files.pythonhosted.org/packages/33/fb/53587a89fbc00799e4179796f51b3ad713c5de6bb680b2becb6d37c94649/huggingface_hub-0.33.0-py3-none-any.whl", hash = "sha256:e8668875b40c68f9929150d99727d39e5ebb8a05a98e4191b908dc7ded9074b3", size = 514799 },
]

[[package]]
name = "identify"
version = "2.6.12"
source = { registry = "https://pypi.org/simple" }
sdist = { url = "https://files.pythonhosted.org/packages/a2/88/d193a27416618628a5eea64e3223acd800b40749a96ffb322a9b55a49ed1/identify-2.6.12.tar.gz", hash = "sha256:d8de45749f1efb108badef65ee8386f0f7bb19a7f26185f74de6367bffbaf0e6", size = 99254 }
wheels = [
    { url = "https://files.pythonhosted.org/packages/7a/cd/18f8da995b658420625f7ef13f037be53ae04ec5ad33f9b718240dcfd48c/identify-2.6.12-py2.py3-none-any.whl", hash = "sha256:ad9672d5a72e0d2ff7c5c8809b62dfa60458626352fb0eb7b55e69bdc45334a2", size = 99145 },
]

[[package]]
name = "idna"
version = "3.10"
source = { registry = "https://pypi.org/simple" }
sdist = { url = "https://files.pythonhosted.org/packages/f1/70/7703c29685631f5a7590aa73f1f1d3fa9a380e654b86af429e0934a32f7d/idna-3.10.tar.gz", hash = "sha256:12f65c9b470abda6dc35cf8e63cc574b1c52b11df2c86030af0ac09b01b13ea9", size = 190490 }
wheels = [
    { url = "https://files.pythonhosted.org/packages/76/c6/c88e154df9c4e1a2a66ccf0005a88dfb2650c1dffb6f5ce603dfbd452ce3/idna-3.10-py3-none-any.whl", hash = "sha256:946d195a0d259cbba61165e88e65941f16e9b36ea6ddb97f00452bae8b1287d3", size = 70442 },
]

[[package]]
name = "importlib-metadata"
version = "8.7.0"
source = { registry = "https://pypi.org/simple" }
dependencies = [
    { name = "zipp" },
]
sdist = { url = "https://files.pythonhosted.org/packages/76/66/650a33bd90f786193e4de4b3ad86ea60b53c89b669a5c7be931fac31cdb0/importlib_metadata-8.7.0.tar.gz", hash = "sha256:d13b81ad223b890aa16c5471f2ac3056cf76c5f10f82d6f9292f0b415f389000", size = 56641 }
wheels = [
    { url = "https://files.pythonhosted.org/packages/20/b0/36bd937216ec521246249be3bf9855081de4c5e06a0c9b4219dbeda50373/importlib_metadata-8.7.0-py3-none-any.whl", hash = "sha256:e5dd1551894c77868a30651cef00984d50e1002d06942a7101d34870c5f02afd", size = 27656 },
]

[[package]]
name = "iniconfig"
version = "2.1.0"
source = { registry = "https://pypi.org/simple" }
sdist = { url = "https://files.pythonhosted.org/packages/f2/97/ebf4da567aa6827c909642694d71c9fcf53e5b504f2d96afea02718862f3/iniconfig-2.1.0.tar.gz", hash = "sha256:3abbd2e30b36733fee78f9c7f7308f2d0050e88f0087fd25c2645f63c773e1c7", size = 4793 }
wheels = [
    { url = "https://files.pythonhosted.org/packages/2c/e1/e6716421ea10d38022b952c159d5161ca1193197fb744506875fbb87ea7b/iniconfig-2.1.0-py3-none-any.whl", hash = "sha256:9deba5723312380e77435581c6bf4935c94cbfab9b1ed33ef8d238ea168eb760", size = 6050 },
]

[[package]]
name = "isort"
version = "5.12.0"
source = { registry = "https://pypi.org/simple" }
sdist = { url = "https://files.pythonhosted.org/packages/a9/c4/dc00e42c158fc4dda2afebe57d2e948805c06d5169007f1724f0683010a9/isort-5.12.0.tar.gz", hash = "sha256:8bef7dde241278824a6d83f44a544709b065191b95b6e50894bdc722fcba0504", size = 174643 }
wheels = [
    { url = "https://files.pythonhosted.org/packages/0a/63/4036ae70eea279c63e2304b91ee0ac182f467f24f86394ecfe726092340b/isort-5.12.0-py3-none-any.whl", hash = "sha256:f84c2818376e66cf843d497486ea8fed8700b340f308f076c6fb1229dff318b6", size = 91198 },
]

[[package]]
name = "jinja2"
version = "3.1.6"
source = { registry = "https://pypi.org/simple" }
dependencies = [
    { name = "markupsafe" },
]
sdist = { url = "https://files.pythonhosted.org/packages/df/bf/f7da0350254c0ed7c72f3e33cef02e048281fec7ecec5f032d4aac52226b/jinja2-3.1.6.tar.gz", hash = "sha256:0137fb05990d35f1275a587e9aee6d56da821fc83491a0fb838183be43f66d6d", size = 245115 }
wheels = [
    { url = "https://files.pythonhosted.org/packages/62/a1/3d680cbfd5f4b8f15abc1d571870c5fc3e594bb582bc3b64ea099db13e56/jinja2-3.1.6-py3-none-any.whl", hash = "sha256:85ece4451f492d0c13c5dd7c13a64681a86afae63a5f347908daf103ce6d2f67", size = 134899 },
]

[[package]]
name = "jiter"
version = "0.8.2"
source = { registry = "https://pypi.org/simple" }
sdist = { url = "https://files.pythonhosted.org/packages/f8/70/90bc7bd3932e651486861df5c8ffea4ca7c77d28e8532ddefe2abc561a53/jiter-0.8.2.tar.gz", hash = "sha256:cd73d3e740666d0e639f678adb176fad25c1bcbdae88d8d7b857e1783bb4212d", size = 163007 }
wheels = [
    { url = "https://files.pythonhosted.org/packages/a1/17/c8747af8ea4e045f57d6cfd6fc180752cab9bc3de0e8a0c9ca4e8af333b1/jiter-0.8.2-cp312-cp312-macosx_10_12_x86_64.whl", hash = "sha256:e6ec2be506e7d6f9527dae9ff4b7f54e68ea44a0ef6b098256ddf895218a2f8f", size = 302027 },
    { url = "https://files.pythonhosted.org/packages/3c/c1/6da849640cd35a41e91085723b76acc818d4b7d92b0b6e5111736ce1dd10/jiter-0.8.2-cp312-cp312-macosx_11_0_arm64.whl", hash = "sha256:76e324da7b5da060287c54f2fabd3db5f76468006c811831f051942bf68c9d44", size = 310326 },
    { url = "https://files.pythonhosted.org/packages/06/99/a2bf660d8ccffee9ad7ed46b4f860d2108a148d0ea36043fd16f4dc37e94/jiter-0.8.2-cp312-cp312-manylinux_2_17_aarch64.manylinux2014_aarch64.whl", hash = "sha256:180a8aea058f7535d1c84183c0362c710f4750bef66630c05f40c93c2b152a0f", size = 334242 },
    { url = "https://files.pythonhosted.org/packages/a7/5f/cea1c17864828731f11427b9d1ab7f24764dbd9aaf4648a7f851164d2718/jiter-0.8.2-cp312-cp312-manylinux_2_17_armv7l.manylinux2014_armv7l.whl", hash = "sha256:025337859077b41548bdcbabe38698bcd93cfe10b06ff66617a48ff92c9aec60", size = 356654 },
    { url = "https://files.pythonhosted.org/packages/e9/13/62774b7e5e7f5d5043efe1d0f94ead66e6d0f894ae010adb56b3f788de71/jiter-0.8.2-cp312-cp312-manylinux_2_17_ppc64le.manylinux2014_ppc64le.whl", hash = "sha256:ecff0dc14f409599bbcafa7e470c00b80f17abc14d1405d38ab02e4b42e55b57", size = 379967 },
    { url = "https://files.pythonhosted.org/packages/ec/fb/096b34c553bb0bd3f2289d5013dcad6074948b8d55212aa13a10d44c5326/jiter-0.8.2-cp312-cp312-manylinux_2_17_s390x.manylinux2014_s390x.whl", hash = "sha256:ffd9fee7d0775ebaba131f7ca2e2d83839a62ad65e8e02fe2bd8fc975cedeb9e", size = 389252 },
    { url = "https://files.pythonhosted.org/packages/17/61/beea645c0bf398ced8b199e377b61eb999d8e46e053bb285c91c3d3eaab0/jiter-0.8.2-cp312-cp312-manylinux_2_17_x86_64.manylinux2014_x86_64.whl", hash = "sha256:14601dcac4889e0a1c75ccf6a0e4baf70dbc75041e51bcf8d0e9274519df6887", size = 345490 },
    { url = "https://files.pythonhosted.org/packages/d5/df/834aa17ad5dcc3cf0118821da0a0cf1589ea7db9832589278553640366bc/jiter-0.8.2-cp312-cp312-manylinux_2_5_i686.manylinux1_i686.whl", hash = "sha256:92249669925bc1c54fcd2ec73f70f2c1d6a817928480ee1c65af5f6b81cdf12d", size = 376991 },
    { url = "https://files.pythonhosted.org/packages/67/80/87d140399d382fb4ea5b3d56e7ecaa4efdca17cd7411ff904c1517855314/jiter-0.8.2-cp312-cp312-musllinux_1_1_aarch64.whl", hash = "sha256:e725edd0929fa79f8349ab4ec7f81c714df51dc4e991539a578e5018fa4a7152", size = 510822 },
    { url = "https://files.pythonhosted.org/packages/5c/37/3394bb47bac1ad2cb0465601f86828a0518d07828a650722e55268cdb7e6/jiter-0.8.2-cp312-cp312-musllinux_1_1_x86_64.whl", hash = "sha256:bf55846c7b7a680eebaf9c3c48d630e1bf51bdf76c68a5f654b8524335b0ad29", size = 503730 },
    { url = "https://files.pythonhosted.org/packages/f9/e2/253fc1fa59103bb4e3aa0665d6ceb1818df1cd7bf3eb492c4dad229b1cd4/jiter-0.8.2-cp312-cp312-win32.whl", hash = "sha256:7efe4853ecd3d6110301665a5178b9856be7e2a9485f49d91aa4d737ad2ae49e", size = 203375 },
    { url = "https://files.pythonhosted.org/packages/41/69/6d4bbe66b3b3b4507e47aa1dd5d075919ad242b4b1115b3f80eecd443687/jiter-0.8.2-cp312-cp312-win_amd64.whl", hash = "sha256:83c0efd80b29695058d0fd2fa8a556490dbce9804eac3e281f373bbc99045f6c", size = 204740 },
    { url = "https://files.pythonhosted.org/packages/6c/b0/bfa1f6f2c956b948802ef5a021281978bf53b7a6ca54bb126fd88a5d014e/jiter-0.8.2-cp313-cp313-macosx_10_12_x86_64.whl", hash = "sha256:ca1f08b8e43dc3bd0594c992fb1fd2f7ce87f7bf0d44358198d6da8034afdf84", size = 301190 },
    { url = "https://files.pythonhosted.org/packages/a4/8f/396ddb4e292b5ea57e45ade5dc48229556b9044bad29a3b4b2dddeaedd52/jiter-0.8.2-cp313-cp313-macosx_11_0_arm64.whl", hash = "sha256:5672a86d55416ccd214c778efccf3266b84f87b89063b582167d803246354be4", size = 309334 },
    { url = "https://files.pythonhosted.org/packages/7f/68/805978f2f446fa6362ba0cc2e4489b945695940656edd844e110a61c98f8/jiter-0.8.2-cp313-cp313-manylinux_2_17_aarch64.manylinux2014_aarch64.whl", hash = "sha256:58dc9bc9767a1101f4e5e22db1b652161a225874d66f0e5cb8e2c7d1c438b587", size = 333918 },
    { url = "https://files.pythonhosted.org/packages/b3/99/0f71f7be667c33403fa9706e5b50583ae5106d96fab997fa7e2f38ee8347/jiter-0.8.2-cp313-cp313-manylinux_2_17_armv7l.manylinux2014_armv7l.whl", hash = "sha256:37b2998606d6dadbb5ccda959a33d6a5e853252d921fec1792fc902351bb4e2c", size = 356057 },
    { url = "https://files.pythonhosted.org/packages/8d/50/a82796e421a22b699ee4d2ce527e5bcb29471a2351cbdc931819d941a167/jiter-0.8.2-cp313-cp313-manylinux_2_17_ppc64le.manylinux2014_ppc64le.whl", hash = "sha256:4ab9a87f3784eb0e098f84a32670cfe4a79cb6512fd8f42ae3d0709f06405d18", size = 379790 },
    { url = "https://files.pythonhosted.org/packages/3c/31/10fb012b00f6d83342ca9e2c9618869ab449f1aa78c8f1b2193a6b49647c/jiter-0.8.2-cp313-cp313-manylinux_2_17_s390x.manylinux2014_s390x.whl", hash = "sha256:79aec8172b9e3c6d05fd4b219d5de1ac616bd8da934107325a6c0d0e866a21b6", size = 388285 },
    { url = "https://files.pythonhosted.org/packages/c8/81/f15ebf7de57be488aa22944bf4274962aca8092e4f7817f92ffa50d3ee46/jiter-0.8.2-cp313-cp313-manylinux_2_17_x86_64.manylinux2014_x86_64.whl", hash = "sha256:711e408732d4e9a0208008e5892c2966b485c783cd2d9a681f3eb147cf36c7ef", size = 344764 },
    { url = "https://files.pythonhosted.org/packages/b3/e8/0cae550d72b48829ba653eb348cdc25f3f06f8a62363723702ec18e7be9c/jiter-0.8.2-cp313-cp313-manylinux_2_5_i686.manylinux1_i686.whl", hash = "sha256:653cf462db4e8c41995e33d865965e79641ef45369d8a11f54cd30888b7e6ff1", size = 376620 },
    { url = "https://files.pythonhosted.org/packages/b8/50/e5478ff9d82534a944c03b63bc217c5f37019d4a34d288db0f079b13c10b/jiter-0.8.2-cp313-cp313-musllinux_1_1_aarch64.whl", hash = "sha256:9c63eaef32b7bebac8ebebf4dabebdbc6769a09c127294db6babee38e9f405b9", size = 510402 },
    { url = "https://files.pythonhosted.org/packages/8e/1e/3de48bbebbc8f7025bd454cedc8c62378c0e32dd483dece5f4a814a5cb55/jiter-0.8.2-cp313-cp313-musllinux_1_1_x86_64.whl", hash = "sha256:eb21aaa9a200d0a80dacc7a81038d2e476ffe473ffdd9c91eb745d623561de05", size = 503018 },
    { url = "https://files.pythonhosted.org/packages/d5/cd/d5a5501d72a11fe3e5fd65c78c884e5164eefe80077680533919be22d3a3/jiter-0.8.2-cp313-cp313-win32.whl", hash = "sha256:789361ed945d8d42850f919342a8665d2dc79e7e44ca1c97cc786966a21f627a", size = 203190 },
    { url = "https://files.pythonhosted.org/packages/51/bf/e5ca301245ba951447e3ad677a02a64a8845b185de2603dabd83e1e4b9c6/jiter-0.8.2-cp313-cp313-win_amd64.whl", hash = "sha256:ab7f43235d71e03b941c1630f4b6e3055d46b6cb8728a17663eaac9d8e83a865", size = 203551 },
    { url = "https://files.pythonhosted.org/packages/2f/3c/71a491952c37b87d127790dd7a0b1ebea0514c6b6ad30085b16bbe00aee6/jiter-0.8.2-cp313-cp313t-macosx_11_0_arm64.whl", hash = "sha256:b426f72cd77da3fec300ed3bc990895e2dd6b49e3bfe6c438592a3ba660e41ca", size = 308347 },
    { url = "https://files.pythonhosted.org/packages/a0/4c/c02408042e6a7605ec063daed138e07b982fdb98467deaaf1c90950cf2c6/jiter-0.8.2-cp313-cp313t-manylinux_2_17_x86_64.manylinux2014_x86_64.whl", hash = "sha256:b2dd880785088ff2ad21ffee205e58a8c1ddabc63612444ae41e5e4b321b39c0", size = 342875 },
    { url = "https://files.pythonhosted.org/packages/91/61/c80ef80ed8a0a21158e289ef70dac01e351d929a1c30cb0f49be60772547/jiter-0.8.2-cp313-cp313t-win_amd64.whl", hash = "sha256:3ac9f578c46f22405ff7f8b1f5848fb753cc4b8377fbec8470a7dc3997ca7566", size = 202374 },
]

[[package]]
name = "jmespath"
version = "1.0.1"
source = { registry = "https://pypi.org/simple" }
sdist = { url = "https://files.pythonhosted.org/packages/00/2a/e867e8531cf3e36b41201936b7fa7ba7b5702dbef42922193f05c8976cd6/jmespath-1.0.1.tar.gz", hash = "sha256:90261b206d6defd58fdd5e85f478bf633a2901798906be2ad389150c5c60edbe", size = 25843 }
wheels = [
    { url = "https://files.pythonhosted.org/packages/31/b4/b9b800c45527aadd64d5b442f9b932b00648617eb5d63d2c7a6587b7cafc/jmespath-1.0.1-py3-none-any.whl", hash = "sha256:02e2e4cc71b5bcab88332eebf907519190dd9e6e82107fa7f83b1003a6252980", size = 20256 },
]

[[package]]
name = "joblib"
version = "1.5.1"
source = { registry = "https://pypi.org/simple" }
sdist = { url = "https://files.pythonhosted.org/packages/dc/fe/0f5a938c54105553436dbff7a61dc4fed4b1b2c98852f8833beaf4d5968f/joblib-1.5.1.tar.gz", hash = "sha256:f4f86e351f39fe3d0d32a9f2c3d8af1ee4cec285aafcb27003dda5205576b444", size = 330475 }
wheels = [
    { url = "https://files.pythonhosted.org/packages/7d/4f/1195bbac8e0c2acc5f740661631d8d750dc38d4a32b23ee5df3cde6f4e0d/joblib-1.5.1-py3-none-any.whl", hash = "sha256:4719a31f054c7d766948dcd83e9613686b27114f190f717cec7eaa2084f8a74a", size = 307746 },
]

[[package]]
name = "jsonpatch"
version = "1.33"
source = { registry = "https://pypi.org/simple" }
dependencies = [
    { name = "jsonpointer" },
]
sdist = { url = "https://files.pythonhosted.org/packages/42/78/18813351fe5d63acad16aec57f94ec2b70a09e53ca98145589e185423873/jsonpatch-1.33.tar.gz", hash = "sha256:9fcd4009c41e6d12348b4a0ff2563ba56a2923a7dfee731d004e212e1ee5030c", size = 21699 }
wheels = [
    { url = "https://files.pythonhosted.org/packages/73/07/02e16ed01e04a374e644b575638ec7987ae846d25ad97bcc9945a3ee4b0e/jsonpatch-1.33-py2.py3-none-any.whl", hash = "sha256:0ae28c0cd062bbd8b8ecc26d7d164fbbea9652a1a3693f3b956c1eae5145dade", size = 12898 },
]

[[package]]
name = "jsonpath-ng"
version = "1.7.0"
source = { registry = "https://pypi.org/simple" }
dependencies = [
    { name = "ply" },
]
sdist = { url = "https://files.pythonhosted.org/packages/6d/86/08646239a313f895186ff0a4573452038eed8c86f54380b3ebac34d32fb2/jsonpath-ng-1.7.0.tar.gz", hash = "sha256:f6f5f7fd4e5ff79c785f1573b394043b39849fb2bb47bcead935d12b00beab3c", size = 37838 }
wheels = [
    { url = "https://files.pythonhosted.org/packages/35/5a/73ecb3d82f8615f32ccdadeb9356726d6cae3a4bbc840b437ceb95708063/jsonpath_ng-1.7.0-py3-none-any.whl", hash = "sha256:f3d7f9e848cba1b6da28c55b1c26ff915dc9e0b1ba7e752a53d6da8d5cbd00b6", size = 30105 },
]

[[package]]
name = "jsonpointer"
version = "3.0.0"
source = { registry = "https://pypi.org/simple" }
sdist = { url = "https://files.pythonhosted.org/packages/6a/0a/eebeb1fa92507ea94016a2a790b93c2ae41a7e18778f85471dc54475ed25/jsonpointer-3.0.0.tar.gz", hash = "sha256:2b2d729f2091522d61c3b31f82e11870f60b68f43fbc705cb76bf4b832af59ef", size = 9114 }
wheels = [
    { url = "https://files.pythonhosted.org/packages/71/92/5e77f98553e9e75130c78900d000368476aed74276eb8ae8796f65f00918/jsonpointer-3.0.0-py2.py3-none-any.whl", hash = "sha256:13e088adc14fca8b6aa8177c044e12701e6ad4b28ff10e65f2267a90109c9942", size = 7595 },
]

[[package]]
name = "jsonschema"
version = "4.24.0"
source = { registry = "https://pypi.org/simple" }
dependencies = [
    { name = "attrs" },
    { name = "jsonschema-specifications" },
    { name = "referencing" },
    { name = "rpds-py" },
]
sdist = { url = "https://files.pythonhosted.org/packages/bf/d3/1cf5326b923a53515d8f3a2cd442e6d7e94fcc444716e879ea70a0ce3177/jsonschema-4.24.0.tar.gz", hash = "sha256:0b4e8069eb12aedfa881333004bccaec24ecef5a8a6a4b6df142b2cc9599d196", size = 353480 }
wheels = [
    { url = "https://files.pythonhosted.org/packages/a2/3d/023389198f69c722d039351050738d6755376c8fd343e91dc493ea485905/jsonschema-4.24.0-py3-none-any.whl", hash = "sha256:a462455f19f5faf404a7902952b6f0e3ce868f3ee09a359b05eca6673bd8412d", size = 88709 },
]

[[package]]
name = "jsonschema-specifications"
version = "2025.4.1"
source = { registry = "https://pypi.org/simple" }
dependencies = [
    { name = "referencing" },
]
sdist = { url = "https://files.pythonhosted.org/packages/bf/ce/46fbd9c8119cfc3581ee5643ea49464d168028cfb5caff5fc0596d0cf914/jsonschema_specifications-2025.4.1.tar.gz", hash = "sha256:630159c9f4dbea161a6a2205c3011cc4f18ff381b189fff48bb39b9bf26ae608", size = 15513 }
wheels = [
    { url = "https://files.pythonhosted.org/packages/01/0e/b27cdbaccf30b890c40ed1da9fd4a3593a5cf94dae54fb34f8a4b74fcd3f/jsonschema_specifications-2025.4.1-py3-none-any.whl", hash = "sha256:4653bffbd6584f7de83a67e0d620ef16900b390ddc7939d56684d6c81e33f1af", size = 18437 },
]

[[package]]
name = "langchain"
version = "0.3.25"
source = { registry = "https://pypi.org/simple" }
dependencies = [
    { name = "langchain-core" },
    { name = "langchain-text-splitters" },
    { name = "langsmith" },
    { name = "pydantic" },
    { name = "pyyaml" },
    { name = "requests" },
    { name = "sqlalchemy" },
]
sdist = { url = "https://files.pythonhosted.org/packages/fc/f9/a256609096a9fc7a1b3a6300a97000091efabdf21555a97988f93d4d9258/langchain-0.3.25.tar.gz", hash = "sha256:a1d72aa39546a23db08492d7228464af35c9ee83379945535ceef877340d2a3a", size = 10225045 }
wheels = [
    { url = "https://files.pythonhosted.org/packages/ed/5c/5c0be747261e1f8129b875fa3bfea736bc5fe17652f9d5e15ca118571b6f/langchain-0.3.25-py3-none-any.whl", hash = "sha256:931f7d2d1eaf182f9f41c5e3272859cfe7f94fc1f7cef6b3e5a46024b4884c21", size = 1011008 },
]

[[package]]
name = "langchain-community"
version = "0.3.21"
source = { registry = "https://pypi.org/simple" }
dependencies = [
    { name = "aiohttp" },
    { name = "dataclasses-json" },
    { name = "httpx-sse" },
    { name = "langchain" },
    { name = "langchain-core" },
    { name = "langsmith" },
    { name = "numpy" },
    { name = "pydantic-settings" },
    { name = "pyyaml" },
    { name = "requests" },
    { name = "sqlalchemy" },
    { name = "tenacity" },
]
sdist = { url = "https://files.pythonhosted.org/packages/d8/be/5288a737069570741d46390028b4e8518354329345294ca89fcb2d44a9c1/langchain_community-0.3.21.tar.gz", hash = "sha256:b87b9992cbeea7553ed93e3d39faf9893a8690318485f7dc861751c7878729f7", size = 33226597 }
wheels = [
    { url = "https://files.pythonhosted.org/packages/bb/72/4046a132a180b569265bc8aa7ecd6f958f6c11085bdf68c7e1bbe52f1907/langchain_community-0.3.21-py3-none-any.whl", hash = "sha256:8cb9bbb7ef15e5eea776193528dd0e0e1299047146d0c78b6c696ae2dc62e81f", size = 2526687 },
]

[[package]]
name = "langchain-core"
version = "0.3.63"
source = { registry = "https://pypi.org/simple" }
dependencies = [
    { name = "jsonpatch" },
    { name = "langsmith" },
    { name = "packaging" },
    { name = "pydantic" },
    { name = "pyyaml" },
    { name = "tenacity" },
    { name = "typing-extensions" },
]
sdist = { url = "https://files.pythonhosted.org/packages/b9/0a/b71a9a5d42e743d6876cce23d803e284b191ed4d6544e2f7fe1b37f7854c/langchain_core-0.3.63.tar.gz", hash = "sha256:e2e30cfbb7684a5a0319f6cbf065fc3c438bfd1060302f085a122527890fb01e", size = 558302 }
wheels = [
    { url = "https://files.pythonhosted.org/packages/5c/71/a748861e6a69ab6ef50ab8e65120422a1f36245c71a0dd0f02de49c208e1/langchain_core-0.3.63-py3-none-any.whl", hash = "sha256:f91db8221b1bc6808f70b2e72fded1a94d50ee3f1dff1636fb5a5a514c64b7f5", size = 438468 },
]

[[package]]
name = "langchain-milvus"
version = "0.1.10"
source = { registry = "https://pypi.org/simple" }
dependencies = [
    { name = "langchain-core" },
    { name = "pymilvus" },
]
sdist = { url = "https://files.pythonhosted.org/packages/7c/08/c73564155235fca493b023b7bac12c03d57eadfb97193beb00344669d1dc/langchain_milvus-0.1.10.tar.gz", hash = "sha256:86a1a6557cbb41a0877300abf4be77ad6970617e3f3233ec1902b885d6147333", size = 26302 }
wheels = [
    { url = "https://files.pythonhosted.org/packages/93/ab/d321c9099ba395093b94d4cba6ba033f0d5e3e768ec096fe2f18dceab85d/langchain_milvus-0.1.10-py3-none-any.whl", hash = "sha256:452e212d9e26c31d4eaec6c2c169b99c92c22735d39eafa55694a05ca0c3d538", size = 29048 },
]

[[package]]
name = "langchain-nvidia-ai-endpoints"
version = "0.3.10"
source = { registry = "https://pypi.org/simple" }
dependencies = [
    { name = "aiohttp" },
    { name = "filetype" },
    { name = "langchain-core" },
]
sdist = { url = "https://files.pythonhosted.org/packages/b9/e7/7ed2e9e35a877eb78246652a7c8873dafb7892f6fb049dbd3f60e58250eb/langchain_nvidia_ai_endpoints-0.3.10.tar.gz", hash = "sha256:b72074763f8cb1244358fe33683b286f3ab07b8e09b20871d4d5cc72ee2be9c9", size = 37387 }
wheels = [
    { url = "https://files.pythonhosted.org/packages/6c/eb/c133e34e870ef29e82a7c412bfe31ec1e7e1bdd44f8d3679d5ed008c827b/langchain_nvidia_ai_endpoints-0.3.10-py3-none-any.whl", hash = "sha256:715ee71a3152f2811bff8ef5b2cec7edbd2e299377da6155a7f6448e87e3784d", size = 41573 },
]

[[package]]
name = "langchain-openai"
version = "0.2.14"
source = { registry = "https://pypi.org/simple" }
dependencies = [
    { name = "langchain-core" },
    { name = "openai" },
    { name = "tiktoken" },
]
sdist = { url = "https://files.pythonhosted.org/packages/e5/fd/8256eba9a159f95a13c5bf7f1f49683de93b3876585b768e6be5dc3a5765/langchain_openai-0.2.14.tar.gz", hash = "sha256:7a514f309e356b182a337c0ed36ab3fbe34d9834a235a3b85cb7f91ae775d978", size = 43647 }
wheels = [
    { url = "https://files.pythonhosted.org/packages/ed/54/63c8264d7dbc3bf31ba61bf97740fdd76386b2d4f9a58f58afd3961ce7d7/langchain_openai-0.2.14-py3-none-any.whl", hash = "sha256:d232496662f79ece9a11caf7d798ba863e559c771bc366814f7688e0fe664fe8", size = 50876 },
]

[[package]]
name = "langchain-text-splitters"
version = "0.3.8"
source = { registry = "https://pypi.org/simple" }
dependencies = [
    { name = "langchain-core" },
]
sdist = { url = "https://files.pythonhosted.org/packages/e7/ac/b4a25c5716bb0103b1515f1f52cc69ffb1035a5a225ee5afe3aed28bf57b/langchain_text_splitters-0.3.8.tar.gz", hash = "sha256:116d4b9f2a22dda357d0b79e30acf005c5518177971c66a9f1ab0edfdb0f912e", size = 42128 }
wheels = [
    { url = "https://files.pythonhosted.org/packages/8b/a3/3696ff2444658053c01b6b7443e761f28bb71217d82bb89137a978c5f66f/langchain_text_splitters-0.3.8-py3-none-any.whl", hash = "sha256:e75cc0f4ae58dcf07d9f18776400cf8ade27fadd4ff6d264df6278bb302f6f02", size = 32440 },
]

[[package]]
name = "langgraph"
version = "0.2.69"
source = { registry = "https://pypi.org/simple" }
dependencies = [
    { name = "langchain-core" },
    { name = "langgraph-checkpoint" },
    { name = "langgraph-sdk" },
]
sdist = { url = "https://files.pythonhosted.org/packages/9b/36/d75836c6c1b4a817bb22f591137dc533be02fdba171df4d80eac49e22043/langgraph-0.2.69.tar.gz", hash = "sha256:77bd6efd967b4f092ec31d2148b3e6ba3c31e202b4f3a975dbb082b19b5bb057", size = 128593 }
wheels = [
    { url = "https://files.pythonhosted.org/packages/4d/be/f3489ee7a67bb5bb3dc256b9e95d19a44c31e337f0345a38b443018355e3/langgraph-0.2.69-py3-none-any.whl", hash = "sha256:b64a5755fa2c7f2f67608ff4ce0ef8c168b30a0fb551a6c1d2e19bf1d2268ce4", size = 148716 },
]

[[package]]
name = "langgraph-checkpoint"
version = "2.0.10"
source = { registry = "https://pypi.org/simple" }
dependencies = [
    { name = "langchain-core" },
    { name = "msgpack" },
]
sdist = { url = "https://files.pythonhosted.org/packages/26/96/378e06c60d8c8cf44e1d6a2b669e9d5d87236bdee6bf7cfc9125ef5b5d0e/langgraph_checkpoint-2.0.10.tar.gz", hash = "sha256:2dcc04e09091d588bb6209e49d83ff5406d7231c2590d6ff18fb29ab8b140129", size = 33431 }
wheels = [
    { url = "https://files.pythonhosted.org/packages/4d/ef/c320b52035e29081f2693377602289a00545016b4adcc963d5e202ac0c92/langgraph_checkpoint-2.0.10-py3-none-any.whl", hash = "sha256:0d592cfda2df93844c6ea44d142170a8f7e5ba5320274e0e5e60e27f2749392c", size = 37476 },
]

[[package]]
name = "langgraph-sdk"
version = "0.1.51"
source = { registry = "https://pypi.org/simple" }
dependencies = [
    { name = "httpx" },
    { name = "orjson" },
]
sdist = { url = "https://files.pythonhosted.org/packages/32/d1/95ae599428e8e7d90229e402adf3056072f2ebd0c45c7f7154a5243ff35a/langgraph_sdk-0.1.51.tar.gz", hash = "sha256:dea1363e72562cb1e82a2d156be8d5b1a69ff3fe8815eee0e1e7a2f423242ec1", size = 41591 }
wheels = [
    { url = "https://files.pythonhosted.org/packages/86/e9/d5d2ea883ddb3e16d4c18213457b3f3d04380089d410db71faae52a3c34a/langgraph_sdk-0.1.51-py3-none-any.whl", hash = "sha256:ce2b58466d1700d06149782ed113157a8694a6d7932c801f316cd13fab315fe4", size = 44652 },
]

[[package]]
name = "langsmith"
version = "0.3.4"
source = { registry = "https://pypi.org/simple" }
dependencies = [
    { name = "httpx" },
    { name = "orjson", marker = "platform_python_implementation != 'PyPy'" },
    { name = "pydantic" },
    { name = "requests" },
    { name = "requests-toolbelt" },
    { name = "zstandard" },
]
sdist = { url = "https://files.pythonhosted.org/packages/77/04/246f077cfcece99f1f091fbc4866492e37a13fb1a98bc61d7a290cda12ba/langsmith-0.3.4.tar.gz", hash = "sha256:79fd516e68bbc30f408ab0b30a92175e5be0f5c21002e30a7804c59cb72cfe1a", size = 321953 }
wheels = [
    { url = "https://files.pythonhosted.org/packages/47/3b/02313e378f6328ada43ee43ecc81a398b4f68e207c94770d1ed6aac6cca2/langsmith-0.3.4-py3-none-any.whl", hash = "sha256:f3b818ce31dc3bdf1f797e75bf32a8a7b062a411f146bd4ffdfc2be0b4b03233", size = 333291 },
]

[[package]]
name = "litellm"
version = "1.63.7"
source = { registry = "https://pypi.org/simple" }
dependencies = [
    { name = "aiohttp" },
    { name = "click" },
    { name = "httpx" },
    { name = "importlib-metadata" },
    { name = "jinja2" },
    { name = "jsonschema" },
    { name = "openai" },
    { name = "pydantic" },
    { name = "python-dotenv" },
    { name = "tiktoken" },
    { name = "tokenizers" },
]
sdist = { url = "https://files.pythonhosted.org/packages/5c/7a/6c1994a239abd1b335001a46ae47fa055a24c493b6de19a9fa1872187fe9/litellm-1.63.7.tar.gz", hash = "sha256:2fbd7236d5e5379eee18556857ed62a5ed49f4f09e03ff33cf15932306b984f1", size = 6598034 }
wheels = [
    { url = "https://files.pythonhosted.org/packages/1e/44/255c7ecb8b6f3f730a37422736509c21cb1bf4da66cc060d872005bda9f5/litellm-1.63.7-py3-none-any.whl", hash = "sha256:fbdee39a894506c68f158c6b4e0079f9e9c023441fff7215e7b8e42162dba0a7", size = 6909807 },
]

[[package]]
name = "mako"
version = "1.3.10"
source = { registry = "https://pypi.org/simple" }
dependencies = [
    { name = "markupsafe" },
]
sdist = { url = "https://files.pythonhosted.org/packages/9e/38/bd5b78a920a64d708fe6bc8e0a2c075e1389d53bef8413725c63ba041535/mako-1.3.10.tar.gz", hash = "sha256:99579a6f39583fa7e5630a28c3c1f440e4e97a414b80372649c0ce338da2ea28", size = 392474 }
wheels = [
    { url = "https://files.pythonhosted.org/packages/87/fb/99f81ac72ae23375f22b7afdb7642aba97c00a713c217124420147681a2f/mako-1.3.10-py3-none-any.whl", hash = "sha256:baef24a52fc4fc514a0887ac600f9f1cff3d82c61d4d700a1fa84d597b88db59", size = 78509 },
]

[[package]]
name = "markdown-it-py"
version = "3.0.0"
source = { registry = "https://pypi.org/simple" }
dependencies = [
    { name = "mdurl" },
]
sdist = { url = "https://files.pythonhosted.org/packages/38/71/3b932df36c1a044d397a1f92d1cf91ee0a503d91e470cbd670aa66b07ed0/markdown-it-py-3.0.0.tar.gz", hash = "sha256:e3f60a94fa066dc52ec76661e37c851cb232d92f9886b15cb560aaada2df8feb", size = 74596 }
wheels = [
    { url = "https://files.pythonhosted.org/packages/42/d7/1ec15b46af6af88f19b8e5ffea08fa375d433c998b8a7639e76935c14f1f/markdown_it_py-3.0.0-py3-none-any.whl", hash = "sha256:355216845c60bd96232cd8d8c40e8f9765cc86f46880e43a8fd22dc1a1a8cab1", size = 87528 },
]

[[package]]
name = "markupsafe"
version = "3.0.2"
source = { registry = "https://pypi.org/simple" }
sdist = { url = "https://files.pythonhosted.org/packages/b2/97/5d42485e71dfc078108a86d6de8fa46db44a1a9295e89c5d6d4a06e23a62/markupsafe-3.0.2.tar.gz", hash = "sha256:ee55d3edf80167e48ea11a923c7386f4669df67d7994554387f84e7d8b0a2bf0", size = 20537 }
wheels = [
    { url = "https://files.pythonhosted.org/packages/22/09/d1f21434c97fc42f09d290cbb6350d44eb12f09cc62c9476effdb33a18aa/MarkupSafe-3.0.2-cp312-cp312-macosx_10_13_universal2.whl", hash = "sha256:9778bd8ab0a994ebf6f84c2b949e65736d5575320a17ae8984a77fab08db94cf", size = 14274 },
    { url = "https://files.pythonhosted.org/packages/6b/b0/18f76bba336fa5aecf79d45dcd6c806c280ec44538b3c13671d49099fdd0/MarkupSafe-3.0.2-cp312-cp312-macosx_11_0_arm64.whl", hash = "sha256:846ade7b71e3536c4e56b386c2a47adf5741d2d8b94ec9dc3e92e5e1ee1e2225", size = 12348 },
    { url = "https://files.pythonhosted.org/packages/e0/25/dd5c0f6ac1311e9b40f4af06c78efde0f3b5cbf02502f8ef9501294c425b/MarkupSafe-3.0.2-cp312-cp312-manylinux_2_17_aarch64.manylinux2014_aarch64.whl", hash = "sha256:1c99d261bd2d5f6b59325c92c73df481e05e57f19837bdca8413b9eac4bd8028", size = 24149 },
    { url = "https://files.pythonhosted.org/packages/f3/f0/89e7aadfb3749d0f52234a0c8c7867877876e0a20b60e2188e9850794c17/MarkupSafe-3.0.2-cp312-cp312-manylinux_2_17_x86_64.manylinux2014_x86_64.whl", hash = "sha256:e17c96c14e19278594aa4841ec148115f9c7615a47382ecb6b82bd8fea3ab0c8", size = 23118 },
    { url = "https://files.pythonhosted.org/packages/d5/da/f2eeb64c723f5e3777bc081da884b414671982008c47dcc1873d81f625b6/MarkupSafe-3.0.2-cp312-cp312-manylinux_2_5_i686.manylinux1_i686.manylinux_2_17_i686.manylinux2014_i686.whl", hash = "sha256:88416bd1e65dcea10bc7569faacb2c20ce071dd1f87539ca2ab364bf6231393c", size = 22993 },
    { url = "https://files.pythonhosted.org/packages/da/0e/1f32af846df486dce7c227fe0f2398dc7e2e51d4a370508281f3c1c5cddc/MarkupSafe-3.0.2-cp312-cp312-musllinux_1_2_aarch64.whl", hash = "sha256:2181e67807fc2fa785d0592dc2d6206c019b9502410671cc905d132a92866557", size = 24178 },
    { url = "https://files.pythonhosted.org/packages/c4/f6/bb3ca0532de8086cbff5f06d137064c8410d10779c4c127e0e47d17c0b71/MarkupSafe-3.0.2-cp312-cp312-musllinux_1_2_i686.whl", hash = "sha256:52305740fe773d09cffb16f8ed0427942901f00adedac82ec8b67752f58a1b22", size = 23319 },
    { url = "https://files.pythonhosted.org/packages/a2/82/8be4c96ffee03c5b4a034e60a31294daf481e12c7c43ab8e34a1453ee48b/MarkupSafe-3.0.2-cp312-cp312-musllinux_1_2_x86_64.whl", hash = "sha256:ad10d3ded218f1039f11a75f8091880239651b52e9bb592ca27de44eed242a48", size = 23352 },
    { url = "https://files.pythonhosted.org/packages/51/ae/97827349d3fcffee7e184bdf7f41cd6b88d9919c80f0263ba7acd1bbcb18/MarkupSafe-3.0.2-cp312-cp312-win32.whl", hash = "sha256:0f4ca02bea9a23221c0182836703cbf8930c5e9454bacce27e767509fa286a30", size = 15097 },
    { url = "https://files.pythonhosted.org/packages/c1/80/a61f99dc3a936413c3ee4e1eecac96c0da5ed07ad56fd975f1a9da5bc630/MarkupSafe-3.0.2-cp312-cp312-win_amd64.whl", hash = "sha256:8e06879fc22a25ca47312fbe7c8264eb0b662f6db27cb2d3bbbc74b1df4b9b87", size = 15601 },
    { url = "https://files.pythonhosted.org/packages/83/0e/67eb10a7ecc77a0c2bbe2b0235765b98d164d81600746914bebada795e97/MarkupSafe-3.0.2-cp313-cp313-macosx_10_13_universal2.whl", hash = "sha256:ba9527cdd4c926ed0760bc301f6728ef34d841f405abf9d4f959c478421e4efd", size = 14274 },
    { url = "https://files.pythonhosted.org/packages/2b/6d/9409f3684d3335375d04e5f05744dfe7e9f120062c9857df4ab490a1031a/MarkupSafe-3.0.2-cp313-cp313-macosx_11_0_arm64.whl", hash = "sha256:f8b3d067f2e40fe93e1ccdd6b2e1d16c43140e76f02fb1319a05cf2b79d99430", size = 12352 },
    { url = "https://files.pythonhosted.org/packages/d2/f5/6eadfcd3885ea85fe2a7c128315cc1bb7241e1987443d78c8fe712d03091/MarkupSafe-3.0.2-cp313-cp313-manylinux_2_17_aarch64.manylinux2014_aarch64.whl", hash = "sha256:569511d3b58c8791ab4c2e1285575265991e6d8f8700c7be0e88f86cb0672094", size = 24122 },
    { url = "https://files.pythonhosted.org/packages/0c/91/96cf928db8236f1bfab6ce15ad070dfdd02ed88261c2afafd4b43575e9e9/MarkupSafe-3.0.2-cp313-cp313-manylinux_2_17_x86_64.manylinux2014_x86_64.whl", hash = "sha256:15ab75ef81add55874e7ab7055e9c397312385bd9ced94920f2802310c930396", size = 23085 },
    { url = "https://files.pythonhosted.org/packages/c2/cf/c9d56af24d56ea04daae7ac0940232d31d5a8354f2b457c6d856b2057d69/MarkupSafe-3.0.2-cp313-cp313-manylinux_2_5_i686.manylinux1_i686.manylinux_2_17_i686.manylinux2014_i686.whl", hash = "sha256:f3818cb119498c0678015754eba762e0d61e5b52d34c8b13d770f0719f7b1d79", size = 22978 },
    { url = "https://files.pythonhosted.org/packages/2a/9f/8619835cd6a711d6272d62abb78c033bda638fdc54c4e7f4272cf1c0962b/MarkupSafe-3.0.2-cp313-cp313-musllinux_1_2_aarch64.whl", hash = "sha256:cdb82a876c47801bb54a690c5ae105a46b392ac6099881cdfb9f6e95e4014c6a", size = 24208 },
    { url = "https://files.pythonhosted.org/packages/f9/bf/176950a1792b2cd2102b8ffeb5133e1ed984547b75db47c25a67d3359f77/MarkupSafe-3.0.2-cp313-cp313-musllinux_1_2_i686.whl", hash = "sha256:cabc348d87e913db6ab4aa100f01b08f481097838bdddf7c7a84b7575b7309ca", size = 23357 },
    { url = "https://files.pythonhosted.org/packages/ce/4f/9a02c1d335caabe5c4efb90e1b6e8ee944aa245c1aaaab8e8a618987d816/MarkupSafe-3.0.2-cp313-cp313-musllinux_1_2_x86_64.whl", hash = "sha256:444dcda765c8a838eaae23112db52f1efaf750daddb2d9ca300bcae1039adc5c", size = 23344 },
    { url = "https://files.pythonhosted.org/packages/ee/55/c271b57db36f748f0e04a759ace9f8f759ccf22b4960c270c78a394f58be/MarkupSafe-3.0.2-cp313-cp313-win32.whl", hash = "sha256:bcf3e58998965654fdaff38e58584d8937aa3096ab5354d493c77d1fdd66d7a1", size = 15101 },
    { url = "https://files.pythonhosted.org/packages/29/88/07df22d2dd4df40aba9f3e402e6dc1b8ee86297dddbad4872bd5e7b0094f/MarkupSafe-3.0.2-cp313-cp313-win_amd64.whl", hash = "sha256:e6a2a455bd412959b57a172ce6328d2dd1f01cb2135efda2e4576e8a23fa3b0f", size = 15603 },
    { url = "https://files.pythonhosted.org/packages/62/6a/8b89d24db2d32d433dffcd6a8779159da109842434f1dd2f6e71f32f738c/MarkupSafe-3.0.2-cp313-cp313t-macosx_10_13_universal2.whl", hash = "sha256:b5a6b3ada725cea8a5e634536b1b01c30bcdcd7f9c6fff4151548d5bf6b3a36c", size = 14510 },
    { url = "https://files.pythonhosted.org/packages/7a/06/a10f955f70a2e5a9bf78d11a161029d278eeacbd35ef806c3fd17b13060d/MarkupSafe-3.0.2-cp313-cp313t-macosx_11_0_arm64.whl", hash = "sha256:a904af0a6162c73e3edcb969eeeb53a63ceeb5d8cf642fade7d39e7963a22ddb", size = 12486 },
    { url = "https://files.pythonhosted.org/packages/34/cf/65d4a571869a1a9078198ca28f39fba5fbb910f952f9dbc5220afff9f5e6/MarkupSafe-3.0.2-cp313-cp313t-manylinux_2_17_aarch64.manylinux2014_aarch64.whl", hash = "sha256:4aa4e5faecf353ed117801a068ebab7b7e09ffb6e1d5e412dc852e0da018126c", size = 25480 },
    { url = "https://files.pythonhosted.org/packages/0c/e3/90e9651924c430b885468b56b3d597cabf6d72be4b24a0acd1fa0e12af67/MarkupSafe-3.0.2-cp313-cp313t-manylinux_2_17_x86_64.manylinux2014_x86_64.whl", hash = "sha256:c0ef13eaeee5b615fb07c9a7dadb38eac06a0608b41570d8ade51c56539e509d", size = 23914 },
    { url = "https://files.pythonhosted.org/packages/66/8c/6c7cf61f95d63bb866db39085150df1f2a5bd3335298f14a66b48e92659c/MarkupSafe-3.0.2-cp313-cp313t-manylinux_2_5_i686.manylinux1_i686.manylinux_2_17_i686.manylinux2014_i686.whl", hash = "sha256:d16a81a06776313e817c951135cf7340a3e91e8c1ff2fac444cfd75fffa04afe", size = 23796 },
    { url = "https://files.pythonhosted.org/packages/bb/35/cbe9238ec3f47ac9a7c8b3df7a808e7cb50fe149dc7039f5f454b3fba218/MarkupSafe-3.0.2-cp313-cp313t-musllinux_1_2_aarch64.whl", hash = "sha256:6381026f158fdb7c72a168278597a5e3a5222e83ea18f543112b2662a9b699c5", size = 25473 },
    { url = "https://files.pythonhosted.org/packages/e6/32/7621a4382488aa283cc05e8984a9c219abad3bca087be9ec77e89939ded9/MarkupSafe-3.0.2-cp313-cp313t-musllinux_1_2_i686.whl", hash = "sha256:3d79d162e7be8f996986c064d1c7c817f6df3a77fe3d6859f6f9e7be4b8c213a", size = 24114 },
    { url = "https://files.pythonhosted.org/packages/0d/80/0985960e4b89922cb5a0bac0ed39c5b96cbc1a536a99f30e8c220a996ed9/MarkupSafe-3.0.2-cp313-cp313t-musllinux_1_2_x86_64.whl", hash = "sha256:131a3c7689c85f5ad20f9f6fb1b866f402c445b220c19fe4308c0b147ccd2ad9", size = 24098 },
    { url = "https://files.pythonhosted.org/packages/82/78/fedb03c7d5380df2427038ec8d973587e90561b2d90cd472ce9254cf348b/MarkupSafe-3.0.2-cp313-cp313t-win32.whl", hash = "sha256:ba8062ed2cf21c07a9e295d5b8a2a5ce678b913b45fdf68c32d95d6c1291e0b6", size = 15208 },
    { url = "https://files.pythonhosted.org/packages/4f/65/6079a46068dfceaeabb5dcad6d674f5f5c61a6fa5673746f42a9f4c233b3/MarkupSafe-3.0.2-cp313-cp313t-win_amd64.whl", hash = "sha256:e444a31f8db13eb18ada366ab3cf45fd4b31e4db1236a4448f68778c1d1a5a2f", size = 15739 },
]

[[package]]
name = "marshmallow"
version = "3.26.1"
source = { registry = "https://pypi.org/simple" }
dependencies = [
    { name = "packaging" },
]
sdist = { url = "https://files.pythonhosted.org/packages/ab/5e/5e53d26b42ab75491cda89b871dab9e97c840bf12c63ec58a1919710cd06/marshmallow-3.26.1.tar.gz", hash = "sha256:e6d8affb6cb61d39d26402096dc0aee12d5a26d490a121f118d2e81dc0719dc6", size = 221825 }
wheels = [
    { url = "https://files.pythonhosted.org/packages/34/75/51952c7b2d3873b44a0028b1bd26a25078c18f92f256608e8d1dc61b39fd/marshmallow-3.26.1-py3-none-any.whl", hash = "sha256:3350409f20a70a7e4e11a27661187b77cdcaeb20abca41c1454fe33636bea09c", size = 50878 },
]

[[package]]
name = "mccabe"
version = "0.7.0"
source = { registry = "https://pypi.org/simple" }
sdist = { url = "https://files.pythonhosted.org/packages/e7/ff/0ffefdcac38932a54d2b5eed4e0ba8a408f215002cd178ad1df0f2806ff8/mccabe-0.7.0.tar.gz", hash = "sha256:348e0240c33b60bbdf4e523192ef919f28cb2c3d7d5c7794f74009290f236325", size = 9658 }
wheels = [
    { url = "https://files.pythonhosted.org/packages/27/1a/1f68f9ba0c207934b35b86a8ca3aad8395a3d6dd7921c0686e23853ff5a9/mccabe-0.7.0-py2.py3-none-any.whl", hash = "sha256:6c2d30ab6be0e4a46919781807b4f0d834ebdd6c6e3dca0bda5a15f863427b6e", size = 7350 },
]

[[package]]
name = "mcp"
version = "1.9.4"
source = { registry = "https://pypi.org/simple" }
dependencies = [
    { name = "anyio" },
    { name = "httpx" },
    { name = "httpx-sse" },
    { name = "pydantic" },
    { name = "pydantic-settings" },
    { name = "python-multipart" },
    { name = "sse-starlette" },
    { name = "starlette" },
    { name = "uvicorn", marker = "sys_platform != 'emscripten'" },
]
sdist = { url = "https://files.pythonhosted.org/packages/06/f2/dc2450e566eeccf92d89a00c3e813234ad58e2ba1e31d11467a09ac4f3b9/mcp-1.9.4.tar.gz", hash = "sha256:cfb0bcd1a9535b42edaef89947b9e18a8feb49362e1cc059d6e7fc636f2cb09f", size = 333294 }
wheels = [
    { url = "https://files.pythonhosted.org/packages/97/fc/80e655c955137393c443842ffcc4feccab5b12fa7cb8de9ced90f90e6998/mcp-1.9.4-py3-none-any.whl", hash = "sha256:7fcf36b62936adb8e63f89346bccca1268eeca9bf6dfb562ee10b1dfbda9dac0", size = 130232 },
]

[[package]]
name = "mdurl"
version = "0.1.2"
source = { registry = "https://pypi.org/simple" }
sdist = { url = "https://files.pythonhosted.org/packages/d6/54/cfe61301667036ec958cb99bd3efefba235e65cdeb9c84d24a8293ba1d90/mdurl-0.1.2.tar.gz", hash = "sha256:bb413d29f5eea38f31dd4754dd7377d4465116fb207585f97bf925588687c1ba", size = 8729 }
wheels = [
    { url = "https://files.pythonhosted.org/packages/b3/38/89ba8ad64ae25be8de66a6d463314cf1eb366222074cfda9ee839c56a4b4/mdurl-0.1.2-py3-none-any.whl", hash = "sha256:84008a41e51615a49fc9966191ff91509e3c40b939176e643fd50a5c2196b8f8", size = 9979 },
]

[[package]]
name = "milvus-lite"
version = "2.4.12"
source = { registry = "https://pypi.org/simple" }
dependencies = [
    { name = "tqdm" },
]
wheels = [
    { url = "https://files.pythonhosted.org/packages/64/3a/110e46db650ced604f97307e48e353726cfa6d26b1bf72acb81bbf07ecbd/milvus_lite-2.4.12-py3-none-macosx_10_9_x86_64.whl", hash = "sha256:e8d4f7cdd5f731efd6faeee3715d280fd91a5f9b4d89312664d56401f65b1473", size = 19843871 },
    { url = "https://files.pythonhosted.org/packages/a5/a7/11c21f2d6f3299ad07af8142b007e4297ff12d4bdc53e1e1ba48f661954b/milvus_lite-2.4.12-py3-none-macosx_11_0_arm64.whl", hash = "sha256:20087663e7b4385050b7ad08f1f03404426d4c87b1ff91d5a8723eee7fd49e88", size = 17411635 },
    { url = "https://files.pythonhosted.org/packages/a8/cc/b6f465e984439adf24da0a8ff3035d5c9ece30b6ff19f9a53f73f9ef901a/milvus_lite-2.4.12-py3-none-manylinux2014_aarch64.whl", hash = "sha256:a0f3a5ddbfd19f4a6b842b2fd3445693c796cde272b701a1646a94c1ac45d3d7", size = 35693118 },
    { url = "https://files.pythonhosted.org/packages/44/43/b3f6e9defd1f3927b972beac7abe3d5b4a3bdb287e3bad69618e2e76cf0a/milvus_lite-2.4.12-py3-none-manylinux2014_x86_64.whl", hash = "sha256:334037ebbab60243b5d8b43d54ca2f835d81d48c3cda0c6a462605e588deb05d", size = 45182549 },
]

[[package]]
name = "msgpack"
version = "1.1.0"
source = { registry = "https://pypi.org/simple" }
sdist = { url = "https://files.pythonhosted.org/packages/cb/d0/7555686ae7ff5731205df1012ede15dd9d927f6227ea151e901c7406af4f/msgpack-1.1.0.tar.gz", hash = "sha256:dd432ccc2c72b914e4cb77afce64aab761c1137cc698be3984eee260bcb2896e", size = 167260 }
wheels = [
    { url = "https://files.pythonhosted.org/packages/e1/d6/716b7ca1dbde63290d2973d22bbef1b5032ca634c3ff4384a958ec3f093a/msgpack-1.1.0-cp312-cp312-macosx_10_9_universal2.whl", hash = "sha256:d46cf9e3705ea9485687aa4001a76e44748b609d260af21c4ceea7f2212a501d", size = 152421 },
    { url = "https://files.pythonhosted.org/packages/70/da/5312b067f6773429cec2f8f08b021c06af416bba340c912c2ec778539ed6/msgpack-1.1.0-cp312-cp312-macosx_10_9_x86_64.whl", hash = "sha256:5dbad74103df937e1325cc4bfeaf57713be0b4f15e1c2da43ccdd836393e2ea2", size = 85277 },
    { url = "https://files.pythonhosted.org/packages/28/51/da7f3ae4462e8bb98af0d5bdf2707f1b8c65a0d4f496e46b6afb06cbc286/msgpack-1.1.0-cp312-cp312-macosx_11_0_arm64.whl", hash = "sha256:58dfc47f8b102da61e8949708b3eafc3504509a5728f8b4ddef84bd9e16ad420", size = 82222 },
    { url = "https://files.pythonhosted.org/packages/33/af/dc95c4b2a49cff17ce47611ca9ba218198806cad7796c0b01d1e332c86bb/msgpack-1.1.0-cp312-cp312-manylinux_2_17_aarch64.manylinux2014_aarch64.whl", hash = "sha256:4676e5be1b472909b2ee6356ff425ebedf5142427842aa06b4dfd5117d1ca8a2", size = 392971 },
    { url = "https://files.pythonhosted.org/packages/f1/54/65af8de681fa8255402c80eda2a501ba467921d5a7a028c9c22a2c2eedb5/msgpack-1.1.0-cp312-cp312-manylinux_2_17_x86_64.manylinux2014_x86_64.whl", hash = "sha256:17fb65dd0bec285907f68b15734a993ad3fc94332b5bb21b0435846228de1f39", size = 401403 },
    { url = "https://files.pythonhosted.org/packages/97/8c/e333690777bd33919ab7024269dc3c41c76ef5137b211d776fbb404bfead/msgpack-1.1.0-cp312-cp312-manylinux_2_5_i686.manylinux1_i686.manylinux_2_17_i686.manylinux2014_i686.whl", hash = "sha256:a51abd48c6d8ac89e0cfd4fe177c61481aca2d5e7ba42044fd218cfd8ea9899f", size = 385356 },
    { url = "https://files.pythonhosted.org/packages/57/52/406795ba478dc1c890559dd4e89280fa86506608a28ccf3a72fbf45df9f5/msgpack-1.1.0-cp312-cp312-musllinux_1_2_aarch64.whl", hash = "sha256:2137773500afa5494a61b1208619e3871f75f27b03bcfca7b3a7023284140247", size = 383028 },
    { url = "https://files.pythonhosted.org/packages/e7/69/053b6549bf90a3acadcd8232eae03e2fefc87f066a5b9fbb37e2e608859f/msgpack-1.1.0-cp312-cp312-musllinux_1_2_i686.whl", hash = "sha256:398b713459fea610861c8a7b62a6fec1882759f308ae0795b5413ff6a160cf3c", size = 391100 },
    { url = "https://files.pythonhosted.org/packages/23/f0/d4101d4da054f04274995ddc4086c2715d9b93111eb9ed49686c0f7ccc8a/msgpack-1.1.0-cp312-cp312-musllinux_1_2_x86_64.whl", hash = "sha256:06f5fd2f6bb2a7914922d935d3b8bb4a7fff3a9a91cfce6d06c13bc42bec975b", size = 394254 },
    { url = "https://files.pythonhosted.org/packages/1c/12/cf07458f35d0d775ff3a2dc5559fa2e1fcd06c46f1ef510e594ebefdca01/msgpack-1.1.0-cp312-cp312-win32.whl", hash = "sha256:ad33e8400e4ec17ba782f7b9cf868977d867ed784a1f5f2ab46e7ba53b6e1e1b", size = 69085 },
    { url = "https://files.pythonhosted.org/packages/73/80/2708a4641f7d553a63bc934a3eb7214806b5b39d200133ca7f7afb0a53e8/msgpack-1.1.0-cp312-cp312-win_amd64.whl", hash = "sha256:115a7af8ee9e8cddc10f87636767857e7e3717b7a2e97379dc2054712693e90f", size = 75347 },
    { url = "https://files.pythonhosted.org/packages/c8/b0/380f5f639543a4ac413e969109978feb1f3c66e931068f91ab6ab0f8be00/msgpack-1.1.0-cp313-cp313-macosx_10_13_universal2.whl", hash = "sha256:071603e2f0771c45ad9bc65719291c568d4edf120b44eb36324dcb02a13bfddf", size = 151142 },
    { url = "https://files.pythonhosted.org/packages/c8/ee/be57e9702400a6cb2606883d55b05784fada898dfc7fd12608ab1fdb054e/msgpack-1.1.0-cp313-cp313-macosx_10_13_x86_64.whl", hash = "sha256:0f92a83b84e7c0749e3f12821949d79485971f087604178026085f60ce109330", size = 84523 },
    { url = "https://files.pythonhosted.org/packages/7e/3a/2919f63acca3c119565449681ad08a2f84b2171ddfcff1dba6959db2cceb/msgpack-1.1.0-cp313-cp313-macosx_11_0_arm64.whl", hash = "sha256:4a1964df7b81285d00a84da4e70cb1383f2e665e0f1f2a7027e683956d04b734", size = 81556 },
    { url = "https://files.pythonhosted.org/packages/7c/43/a11113d9e5c1498c145a8925768ea2d5fce7cbab15c99cda655aa09947ed/msgpack-1.1.0-cp313-cp313-manylinux_2_17_aarch64.manylinux2014_aarch64.whl", hash = "sha256:59caf6a4ed0d164055ccff8fe31eddc0ebc07cf7326a2aaa0dbf7a4001cd823e", size = 392105 },
    { url = "https://files.pythonhosted.org/packages/2d/7b/2c1d74ca6c94f70a1add74a8393a0138172207dc5de6fc6269483519d048/msgpack-1.1.0-cp313-cp313-manylinux_2_17_x86_64.manylinux2014_x86_64.whl", hash = "sha256:0907e1a7119b337971a689153665764adc34e89175f9a34793307d9def08e6ca", size = 399979 },
    { url = "https://files.pythonhosted.org/packages/82/8c/cf64ae518c7b8efc763ca1f1348a96f0e37150061e777a8ea5430b413a74/msgpack-1.1.0-cp313-cp313-manylinux_2_5_i686.manylinux1_i686.manylinux_2_17_i686.manylinux2014_i686.whl", hash = "sha256:65553c9b6da8166e819a6aa90ad15288599b340f91d18f60b2061f402b9a4915", size = 383816 },
    { url = "https://files.pythonhosted.org/packages/69/86/a847ef7a0f5ef3fa94ae20f52a4cacf596a4e4a010197fbcc27744eb9a83/msgpack-1.1.0-cp313-cp313-musllinux_1_2_aarch64.whl", hash = "sha256:7a946a8992941fea80ed4beae6bff74ffd7ee129a90b4dd5cf9c476a30e9708d", size = 380973 },
    { url = "https://files.pythonhosted.org/packages/aa/90/c74cf6e1126faa93185d3b830ee97246ecc4fe12cf9d2d31318ee4246994/msgpack-1.1.0-cp313-cp313-musllinux_1_2_i686.whl", hash = "sha256:4b51405e36e075193bc051315dbf29168d6141ae2500ba8cd80a522964e31434", size = 387435 },
    { url = "https://files.pythonhosted.org/packages/7a/40/631c238f1f338eb09f4acb0f34ab5862c4e9d7eda11c1b685471a4c5ea37/msgpack-1.1.0-cp313-cp313-musllinux_1_2_x86_64.whl", hash = "sha256:b4c01941fd2ff87c2a934ee6055bda4ed353a7846b8d4f341c428109e9fcde8c", size = 399082 },
    { url = "https://files.pythonhosted.org/packages/e9/1b/fa8a952be252a1555ed39f97c06778e3aeb9123aa4cccc0fd2acd0b4e315/msgpack-1.1.0-cp313-cp313-win32.whl", hash = "sha256:7c9a35ce2c2573bada929e0b7b3576de647b0defbd25f5139dcdaba0ae35a4cc", size = 69037 },
    { url = "https://files.pythonhosted.org/packages/b6/bc/8bd826dd03e022153bfa1766dcdec4976d6c818865ed54223d71f07862b3/msgpack-1.1.0-cp313-cp313-win_amd64.whl", hash = "sha256:bce7d9e614a04d0883af0b3d4d501171fbfca038f12c77fa838d9f198147a23f", size = 75140 },
]

[[package]]
name = "multidict"
version = "6.1.0"
source = { registry = "https://pypi.org/simple" }
sdist = { url = "https://files.pythonhosted.org/packages/d6/be/504b89a5e9ca731cd47487e91c469064f8ae5af93b7259758dcfc2b9c848/multidict-6.1.0.tar.gz", hash = "sha256:22ae2ebf9b0c69d206c003e2f6a914ea33f0a932d4aa16f236afc049d9958f4a", size = 64002 }
wheels = [
    { url = "https://files.pythonhosted.org/packages/fd/16/92057c74ba3b96d5e211b553895cd6dc7cc4d1e43d9ab8fafc727681ef71/multidict-6.1.0-cp312-cp312-macosx_10_9_universal2.whl", hash = "sha256:b04772ed465fa3cc947db808fa306d79b43e896beb677a56fb2347ca1a49c1fa", size = 48713 },
    { url = "https://files.pythonhosted.org/packages/94/3d/37d1b8893ae79716179540b89fc6a0ee56b4a65fcc0d63535c6f5d96f217/multidict-6.1.0-cp312-cp312-macosx_10_9_x86_64.whl", hash = "sha256:6180c0ae073bddeb5a97a38c03f30c233e0a4d39cd86166251617d1bbd0af436", size = 29516 },
    { url = "https://files.pythonhosted.org/packages/a2/12/adb6b3200c363062f805275b4c1e656be2b3681aada66c80129932ff0bae/multidict-6.1.0-cp312-cp312-macosx_11_0_arm64.whl", hash = "sha256:071120490b47aa997cca00666923a83f02c7fbb44f71cf7f136df753f7fa8761", size = 29557 },
    { url = "https://files.pythonhosted.org/packages/47/e9/604bb05e6e5bce1e6a5cf80a474e0f072e80d8ac105f1b994a53e0b28c42/multidict-6.1.0-cp312-cp312-manylinux_2_17_aarch64.manylinux2014_aarch64.whl", hash = "sha256:50b3a2710631848991d0bf7de077502e8994c804bb805aeb2925a981de58ec2e", size = 130170 },
    { url = "https://files.pythonhosted.org/packages/7e/13/9efa50801785eccbf7086b3c83b71a4fb501a4d43549c2f2f80b8787d69f/multidict-6.1.0-cp312-cp312-manylinux_2_17_ppc64le.manylinux2014_ppc64le.whl", hash = "sha256:b58c621844d55e71c1b7f7c498ce5aa6985d743a1a59034c57a905b3f153c1ef", size = 134836 },
    { url = "https://files.pythonhosted.org/packages/bf/0f/93808b765192780d117814a6dfcc2e75de6dcc610009ad408b8814dca3ba/multidict-6.1.0-cp312-cp312-manylinux_2_17_s390x.manylinux2014_s390x.whl", hash = "sha256:55b6d90641869892caa9ca42ff913f7ff1c5ece06474fbd32fb2cf6834726c95", size = 133475 },
    { url = "https://files.pythonhosted.org/packages/d3/c8/529101d7176fe7dfe1d99604e48d69c5dfdcadb4f06561f465c8ef12b4df/multidict-6.1.0-cp312-cp312-manylinux_2_17_x86_64.manylinux2014_x86_64.whl", hash = "sha256:4b820514bfc0b98a30e3d85462084779900347e4d49267f747ff54060cc33925", size = 131049 },
    { url = "https://files.pythonhosted.org/packages/ca/0c/fc85b439014d5a58063e19c3a158a889deec399d47b5269a0f3b6a2e28bc/multidict-6.1.0-cp312-cp312-manylinux_2_5_i686.manylinux1_i686.manylinux_2_17_i686.manylinux2014_i686.whl", hash = "sha256:10a9b09aba0c5b48c53761b7c720aaaf7cf236d5fe394cd399c7ba662d5f9966", size = 120370 },
    { url = "https://files.pythonhosted.org/packages/db/46/d4416eb20176492d2258fbd47b4abe729ff3b6e9c829ea4236f93c865089/multidict-6.1.0-cp312-cp312-musllinux_1_2_aarch64.whl", hash = "sha256:1e16bf3e5fc9f44632affb159d30a437bfe286ce9e02754759be5536b169b305", size = 125178 },
    { url = "https://files.pythonhosted.org/packages/5b/46/73697ad7ec521df7de5531a32780bbfd908ded0643cbe457f981a701457c/multidict-6.1.0-cp312-cp312-musllinux_1_2_i686.whl", hash = "sha256:76f364861c3bfc98cbbcbd402d83454ed9e01a5224bb3a28bf70002a230f73e2", size = 119567 },
    { url = "https://files.pythonhosted.org/packages/cd/ed/51f060e2cb0e7635329fa6ff930aa5cffa17f4c7f5c6c3ddc3500708e2f2/multidict-6.1.0-cp312-cp312-musllinux_1_2_ppc64le.whl", hash = "sha256:820c661588bd01a0aa62a1283f20d2be4281b086f80dad9e955e690c75fb54a2", size = 129822 },
    { url = "https://files.pythonhosted.org/packages/df/9e/ee7d1954b1331da3eddea0c4e08d9142da5f14b1321c7301f5014f49d492/multidict-6.1.0-cp312-cp312-musllinux_1_2_s390x.whl", hash = "sha256:0e5f362e895bc5b9e67fe6e4ded2492d8124bdf817827f33c5b46c2fe3ffaca6", size = 128656 },
    { url = "https://files.pythonhosted.org/packages/77/00/8538f11e3356b5d95fa4b024aa566cde7a38aa7a5f08f4912b32a037c5dc/multidict-6.1.0-cp312-cp312-musllinux_1_2_x86_64.whl", hash = "sha256:3ec660d19bbc671e3a6443325f07263be452c453ac9e512f5eb935e7d4ac28b3", size = 125360 },
    { url = "https://files.pythonhosted.org/packages/be/05/5d334c1f2462d43fec2363cd00b1c44c93a78c3925d952e9a71caf662e96/multidict-6.1.0-cp312-cp312-win32.whl", hash = "sha256:58130ecf8f7b8112cdb841486404f1282b9c86ccb30d3519faf301b2e5659133", size = 26382 },
    { url = "https://files.pythonhosted.org/packages/a3/bf/f332a13486b1ed0496d624bcc7e8357bb8053823e8cd4b9a18edc1d97e73/multidict-6.1.0-cp312-cp312-win_amd64.whl", hash = "sha256:188215fc0aafb8e03341995e7c4797860181562380f81ed0a87ff455b70bf1f1", size = 28529 },
    { url = "https://files.pythonhosted.org/packages/22/67/1c7c0f39fe069aa4e5d794f323be24bf4d33d62d2a348acdb7991f8f30db/multidict-6.1.0-cp313-cp313-macosx_10_13_universal2.whl", hash = "sha256:d569388c381b24671589335a3be6e1d45546c2988c2ebe30fdcada8457a31008", size = 48771 },
    { url = "https://files.pythonhosted.org/packages/3c/25/c186ee7b212bdf0df2519eacfb1981a017bda34392c67542c274651daf23/multidict-6.1.0-cp313-cp313-macosx_10_13_x86_64.whl", hash = "sha256:052e10d2d37810b99cc170b785945421141bf7bb7d2f8799d431e7db229c385f", size = 29533 },
    { url = "https://files.pythonhosted.org/packages/67/5e/04575fd837e0958e324ca035b339cea174554f6f641d3fb2b4f2e7ff44a2/multidict-6.1.0-cp313-cp313-macosx_11_0_arm64.whl", hash = "sha256:f90c822a402cb865e396a504f9fc8173ef34212a342d92e362ca498cad308e28", size = 29595 },
    { url = "https://files.pythonhosted.org/packages/d3/b2/e56388f86663810c07cfe4a3c3d87227f3811eeb2d08450b9e5d19d78876/multidict-6.1.0-cp313-cp313-manylinux_2_17_aarch64.manylinux2014_aarch64.whl", hash = "sha256:b225d95519a5bf73860323e633a664b0d85ad3d5bede6d30d95b35d4dfe8805b", size = 130094 },
    { url = "https://files.pythonhosted.org/packages/6c/ee/30ae9b4186a644d284543d55d491fbd4239b015d36b23fea43b4c94f7052/multidict-6.1.0-cp313-cp313-manylinux_2_17_ppc64le.manylinux2014_ppc64le.whl", hash = "sha256:23bfd518810af7de1116313ebd9092cb9aa629beb12f6ed631ad53356ed6b86c", size = 134876 },
    { url = "https://files.pythonhosted.org/packages/84/c7/70461c13ba8ce3c779503c70ec9d0345ae84de04521c1f45a04d5f48943d/multidict-6.1.0-cp313-cp313-manylinux_2_17_s390x.manylinux2014_s390x.whl", hash = "sha256:5c09fcfdccdd0b57867577b719c69e347a436b86cd83747f179dbf0cc0d4c1f3", size = 133500 },
    { url = "https://files.pythonhosted.org/packages/4a/9f/002af221253f10f99959561123fae676148dd730e2daa2cd053846a58507/multidict-6.1.0-cp313-cp313-manylinux_2_17_x86_64.manylinux2014_x86_64.whl", hash = "sha256:bf6bea52ec97e95560af5ae576bdac3aa3aae0b6758c6efa115236d9e07dae44", size = 131099 },
    { url = "https://files.pythonhosted.org/packages/82/42/d1c7a7301d52af79d88548a97e297f9d99c961ad76bbe6f67442bb77f097/multidict-6.1.0-cp313-cp313-manylinux_2_5_i686.manylinux1_i686.manylinux_2_17_i686.manylinux2014_i686.whl", hash = "sha256:57feec87371dbb3520da6192213c7d6fc892d5589a93db548331954de8248fd2", size = 120403 },
    { url = "https://files.pythonhosted.org/packages/68/f3/471985c2c7ac707547553e8f37cff5158030d36bdec4414cb825fbaa5327/multidict-6.1.0-cp313-cp313-musllinux_1_2_aarch64.whl", hash = "sha256:0c3f390dc53279cbc8ba976e5f8035eab997829066756d811616b652b00a23a3", size = 125348 },
    { url = "https://files.pythonhosted.org/packages/67/2c/e6df05c77e0e433c214ec1d21ddd203d9a4770a1f2866a8ca40a545869a0/multidict-6.1.0-cp313-cp313-musllinux_1_2_i686.whl", hash = "sha256:59bfeae4b25ec05b34f1956eaa1cb38032282cd4dfabc5056d0a1ec4d696d3aa", size = 119673 },
    { url = "https://files.pythonhosted.org/packages/c5/cd/bc8608fff06239c9fb333f9db7743a1b2eafe98c2666c9a196e867a3a0a4/multidict-6.1.0-cp313-cp313-musllinux_1_2_ppc64le.whl", hash = "sha256:b2f59caeaf7632cc633b5cf6fc449372b83bbdf0da4ae04d5be36118e46cc0aa", size = 129927 },
    { url = "https://files.pythonhosted.org/packages/44/8e/281b69b7bc84fc963a44dc6e0bbcc7150e517b91df368a27834299a526ac/multidict-6.1.0-cp313-cp313-musllinux_1_2_s390x.whl", hash = "sha256:37bb93b2178e02b7b618893990941900fd25b6b9ac0fa49931a40aecdf083fe4", size = 128711 },
    { url = "https://files.pythonhosted.org/packages/12/a4/63e7cd38ed29dd9f1881d5119f272c898ca92536cdb53ffe0843197f6c85/multidict-6.1.0-cp313-cp313-musllinux_1_2_x86_64.whl", hash = "sha256:4e9f48f58c2c523d5a06faea47866cd35b32655c46b443f163d08c6d0ddb17d6", size = 125519 },
    { url = "https://files.pythonhosted.org/packages/38/e0/4f5855037a72cd8a7a2f60a3952d9aa45feedb37ae7831642102604e8a37/multidict-6.1.0-cp313-cp313-win32.whl", hash = "sha256:3a37ffb35399029b45c6cc33640a92bef403c9fd388acce75cdc88f58bd19a81", size = 26426 },
    { url = "https://files.pythonhosted.org/packages/7e/a5/17ee3a4db1e310b7405f5d25834460073a8ccd86198ce044dfaf69eac073/multidict-6.1.0-cp313-cp313-win_amd64.whl", hash = "sha256:e9aa71e15d9d9beaad2c6b9319edcdc0a49a43ef5c0a4c8265ca9ee7d6c67774", size = 28531 },
    { url = "https://files.pythonhosted.org/packages/99/b7/b9e70fde2c0f0c9af4cc5277782a89b66d35948ea3369ec9f598358c3ac5/multidict-6.1.0-py3-none-any.whl", hash = "sha256:48e171e52d1c4d33888e529b999e5900356b9ae588c2f09a52dcefb158b27506", size = 10051 },
]

[[package]]
name = "multiprocess"
version = "0.70.16"
source = { registry = "https://pypi.org/simple" }
dependencies = [
    { name = "dill" },
]
sdist = { url = "https://files.pythonhosted.org/packages/b5/ae/04f39c5d0d0def03247c2893d6f2b83c136bf3320a2154d7b8858f2ba72d/multiprocess-0.70.16.tar.gz", hash = "sha256:161af703d4652a0e1410be6abccecde4a7ddffd19341be0a7011b94aeb171ac1", size = 1772603 }
wheels = [
    { url = "https://files.pythonhosted.org/packages/bc/f7/7ec7fddc92e50714ea3745631f79bd9c96424cb2702632521028e57d3a36/multiprocess-0.70.16-py310-none-any.whl", hash = "sha256:c4a9944c67bd49f823687463660a2d6daae94c289adff97e0f9d696ba6371d02", size = 134824 },
    { url = "https://files.pythonhosted.org/packages/50/15/b56e50e8debaf439f44befec5b2af11db85f6e0f344c3113ae0be0593a91/multiprocess-0.70.16-py311-none-any.whl", hash = "sha256:af4cabb0dac72abfb1e794fa7855c325fd2b55a10a44628a3c1ad3311c04127a", size = 143519 },
    { url = "https://files.pythonhosted.org/packages/0a/7d/a988f258104dcd2ccf1ed40fdc97e26c4ac351eeaf81d76e266c52d84e2f/multiprocess-0.70.16-py312-none-any.whl", hash = "sha256:fc0544c531920dde3b00c29863377f87e1632601092ea2daca74e4beb40faa2e", size = 146741 },
    { url = "https://files.pythonhosted.org/packages/ea/89/38df130f2c799090c978b366cfdf5b96d08de5b29a4a293df7f7429fa50b/multiprocess-0.70.16-py38-none-any.whl", hash = "sha256:a71d82033454891091a226dfc319d0cfa8019a4e888ef9ca910372a446de4435", size = 132628 },
    { url = "https://files.pythonhosted.org/packages/da/d9/f7f9379981e39b8c2511c9e0326d212accacb82f12fbfdc1aa2ce2a7b2b6/multiprocess-0.70.16-py39-none-any.whl", hash = "sha256:a0bafd3ae1b732eac64be2e72038231c1ba97724b60b09400d68f229fcc2fbf3", size = 133351 },
]

[[package]]
name = "mypy-extensions"
version = "1.1.0"
source = { registry = "https://pypi.org/simple" }
sdist = { url = "https://files.pythonhosted.org/packages/a2/6e/371856a3fb9d31ca8dac321cda606860fa4548858c0cc45d9d1d4ca2628b/mypy_extensions-1.1.0.tar.gz", hash = "sha256:52e68efc3284861e772bbcd66823fde5ae21fd2fdb51c62a211403730b916558", size = 6343 }
wheels = [
    { url = "https://files.pythonhosted.org/packages/79/7b/2c79738432f5c924bef5071f933bcc9efd0473bac3b4aa584a6f7c1c8df8/mypy_extensions-1.1.0-py3-none-any.whl", hash = "sha256:1be4cccdb0f2482337c4743e60421de3a356cd97508abadd57d47403e94f5505", size = 4963 },
]

[[package]]
name = "nest-asyncio"
version = "1.6.0"
source = { registry = "https://pypi.org/simple" }
sdist = { url = "https://files.pythonhosted.org/packages/83/f8/51569ac65d696c8ecbee95938f89d4abf00f47d58d48f6fbabfe8f0baefe/nest_asyncio-1.6.0.tar.gz", hash = "sha256:6f172d5449aca15afd6c646851f4e31e02c598d553a667e38cafa997cfec55fe", size = 7418 }
wheels = [
    { url = "https://files.pythonhosted.org/packages/a0/c4/c2971a3ba4c6103a3d10c4b0f24f461ddc027f0f09763220cf35ca1401b3/nest_asyncio-1.6.0-py3-none-any.whl", hash = "sha256:87af6efd6b5e897c81050477ef65c62e2b2f35d51703cae01aff2905b1852e1c", size = 5195 },
]

[[package]]
name = "networkx"
version = "3.5"
source = { registry = "https://pypi.org/simple" }
sdist = { url = "https://files.pythonhosted.org/packages/6c/4f/ccdb8ad3a38e583f214547fd2f7ff1fc160c43a75af88e6aec213404b96a/networkx-3.5.tar.gz", hash = "sha256:d4c6f9cf81f52d69230866796b82afbccdec3db7ae4fbd1b65ea750feed50037", size = 2471065 }
wheels = [
    { url = "https://files.pythonhosted.org/packages/eb/8d/776adee7bbf76365fdd7f2552710282c79a4ead5d2a46408c9043a2b70ba/networkx-3.5-py3-none-any.whl", hash = "sha256:0030d386a9a06dee3565298b4a734b68589749a544acbb6c412dc9e2489ec6ec", size = 2034406 },
]

[[package]]
name = "nodeenv"
version = "1.9.1"
source = { registry = "https://pypi.org/simple" }
sdist = { url = "https://files.pythonhosted.org/packages/43/16/fc88b08840de0e0a72a2f9d8c6bae36be573e475a6326ae854bcc549fc45/nodeenv-1.9.1.tar.gz", hash = "sha256:6ec12890a2dab7946721edbfbcd91f3319c6ccc9aec47be7c7e6b7011ee6645f", size = 47437 }
wheels = [
    { url = "https://files.pythonhosted.org/packages/d2/1d/1b658dbd2b9fa9c4c9f32accbfc0205d532c8c6194dc0f2a4c0428e7128a/nodeenv-1.9.1-py2.py3-none-any.whl", hash = "sha256:ba11c9782d29c27c70ffbdda2d7415098754709be8a7056d79a737cd901155c9", size = 22314 },
]

[[package]]
name = "numpy"
version = "1.26.4"
source = { registry = "https://pypi.org/simple" }
sdist = { url = "https://files.pythonhosted.org/packages/65/6e/09db70a523a96d25e115e71cc56a6f9031e7b8cd166c1ac8438307c14058/numpy-1.26.4.tar.gz", hash = "sha256:2a02aba9ed12e4ac4eb3ea9421c420301a0c6460d9830d74a9df87efa4912010", size = 15786129 }
wheels = [
    { url = "https://files.pythonhosted.org/packages/95/12/8f2020a8e8b8383ac0177dc9570aad031a3beb12e38847f7129bacd96228/numpy-1.26.4-cp312-cp312-macosx_10_9_x86_64.whl", hash = "sha256:b3ce300f3644fb06443ee2222c2201dd3a89ea6040541412b8fa189341847218", size = 20335901 },
    { url = "https://files.pythonhosted.org/packages/75/5b/ca6c8bd14007e5ca171c7c03102d17b4f4e0ceb53957e8c44343a9546dcc/numpy-1.26.4-cp312-cp312-macosx_11_0_arm64.whl", hash = "sha256:03a8c78d01d9781b28a6989f6fa1bb2c4f2d51201cf99d3dd875df6fbd96b23b", size = 13685868 },
    { url = "https://files.pythonhosted.org/packages/79/f8/97f10e6755e2a7d027ca783f63044d5b1bc1ae7acb12afe6a9b4286eac17/numpy-1.26.4-cp312-cp312-manylinux_2_17_aarch64.manylinux2014_aarch64.whl", hash = "sha256:9fad7dcb1aac3c7f0584a5a8133e3a43eeb2fe127f47e3632d43d677c66c102b", size = 13925109 },
    { url = "https://files.pythonhosted.org/packages/0f/50/de23fde84e45f5c4fda2488c759b69990fd4512387a8632860f3ac9cd225/numpy-1.26.4-cp312-cp312-manylinux_2_17_x86_64.manylinux2014_x86_64.whl", hash = "sha256:675d61ffbfa78604709862923189bad94014bef562cc35cf61d3a07bba02a7ed", size = 17950613 },
    { url = "https://files.pythonhosted.org/packages/4c/0c/9c603826b6465e82591e05ca230dfc13376da512b25ccd0894709b054ed0/numpy-1.26.4-cp312-cp312-musllinux_1_1_aarch64.whl", hash = "sha256:ab47dbe5cc8210f55aa58e4805fe224dac469cde56b9f731a4c098b91917159a", size = 13572172 },
    { url = "https://files.pythonhosted.org/packages/76/8c/2ba3902e1a0fc1c74962ea9bb33a534bb05984ad7ff9515bf8d07527cadd/numpy-1.26.4-cp312-cp312-musllinux_1_1_x86_64.whl", hash = "sha256:1dda2e7b4ec9dd512f84935c5f126c8bd8b9f2fc001e9f54af255e8c5f16b0e0", size = 17786643 },
    { url = "https://files.pythonhosted.org/packages/28/4a/46d9e65106879492374999e76eb85f87b15328e06bd1550668f79f7b18c6/numpy-1.26.4-cp312-cp312-win32.whl", hash = "sha256:50193e430acfc1346175fcbdaa28ffec49947a06918b7b92130744e81e640110", size = 5677803 },
    { url = "https://files.pythonhosted.org/packages/16/2e/86f24451c2d530c88daf997cb8d6ac622c1d40d19f5a031ed68a4b73a374/numpy-1.26.4-cp312-cp312-win_amd64.whl", hash = "sha256:08beddf13648eb95f8d867350f6a018a4be2e5ad54c8d8caed89ebca558b2818", size = 15517754 },
]

[[package]]
name = "openai"
version = "1.61.0"
source = { registry = "https://pypi.org/simple" }
dependencies = [
    { name = "anyio" },
    { name = "distro" },
    { name = "httpx" },
    { name = "jiter" },
    { name = "pydantic" },
    { name = "sniffio" },
    { name = "tqdm" },
    { name = "typing-extensions" },
]
sdist = { url = "https://files.pythonhosted.org/packages/32/2a/b3fa8790be17d632f59d4f50257b909a3f669036e5195c1ae55737274620/openai-1.61.0.tar.gz", hash = "sha256:216f325a24ed8578e929b0f1b3fb2052165f3b04b0461818adaa51aa29c71f8a", size = 350174 }
wheels = [
    { url = "https://files.pythonhosted.org/packages/93/76/70c5ad6612b3e4c89fa520266bbf2430a89cae8bd87c1e2284698af5927e/openai-1.61.0-py3-none-any.whl", hash = "sha256:e8c512c0743accbdbe77f3429a1490d862f8352045de8dc81969301eb4a4f666", size = 460623 },
]

[[package]]
name = "openinference-instrumentation"
version = "0.1.34"
source = { registry = "https://pypi.org/simple" }
dependencies = [
    { name = "openinference-semantic-conventions" },
    { name = "opentelemetry-api" },
    { name = "opentelemetry-sdk" },
]
sdist = { url = "https://files.pythonhosted.org/packages/2e/18/d074b45b04ba69bd03260d2dc0a034e5d586d8854e957695f40569278136/openinference_instrumentation-0.1.34.tar.gz", hash = "sha256:fa0328e8b92fc3e22e150c46f108794946ce39fe13670aed15f23ba0105f72ab", size = 22373 }
wheels = [
    { url = "https://files.pythonhosted.org/packages/c1/ad/1a0a5c0a755918269f71fbca225fd70759dd79dd5bffc4723e44f0d87240/openinference_instrumentation-0.1.34-py3-none-any.whl", hash = "sha256:0fff1cc6d9b86f3450fc1c88347c51c5467855992b75e7addb85bf09fd048d2d", size = 28137 },
]

[[package]]
name = "openinference-instrumentation-langchain"
version = "0.1.43"
source = { registry = "https://pypi.org/simple" }
dependencies = [
    { name = "openinference-instrumentation" },
    { name = "openinference-semantic-conventions" },
    { name = "opentelemetry-api" },
    { name = "opentelemetry-instrumentation" },
    { name = "opentelemetry-semantic-conventions" },
    { name = "wrapt" },
]
sdist = { url = "https://files.pythonhosted.org/packages/69/84/f85ea5c4b73ee6570f5f4a0a247243fc08cde8ed3b5c4ae40df7b9580c38/openinference_instrumentation_langchain-0.1.43.tar.gz", hash = "sha256:18b5ac3ba52fcb85a576dd94175e025c6cbacce9cb2619a8f8b281b2c30e06cb", size = 52212 }
wheels = [
    { url = "https://files.pythonhosted.org/packages/27/b1/08b85cf9af64d8e994e554edda3898af5563b9b6073f6690a463af67338d/openinference_instrumentation_langchain-0.1.43-py3-none-any.whl", hash = "sha256:66645839eac2c3cf986bc917ef309dc89c468f3bb0a56b20eaba6c89b8b44e9a", size = 18776 },
]

[[package]]
name = "openinference-instrumentation-openai"
version = "0.1.30"
source = { registry = "https://pypi.org/simple" }
dependencies = [
    { name = "openinference-instrumentation" },
    { name = "openinference-semantic-conventions" },
    { name = "opentelemetry-api" },
    { name = "opentelemetry-instrumentation" },
    { name = "opentelemetry-semantic-conventions" },
    { name = "typing-extensions" },
    { name = "wrapt" },
]
sdist = { url = "https://files.pythonhosted.org/packages/65/14/d72575256fe8eb511ed1d052ea3272fcc46eaa7d61adaf1043090a2ad213/openinference_instrumentation_openai-0.1.30.tar.gz", hash = "sha256:b5ef3576433900ae71f328ca771905bb1392f7ad6c3dc0c0b942ceb138f091c3", size = 21343 }
wheels = [
    { url = "https://files.pythonhosted.org/packages/b3/b9/6026fb57c1856ce71e02b35fe9c8a40563abe3eacab2776532c88325c6b5/openinference_instrumentation_openai-0.1.30-py3-none-any.whl", hash = "sha256:de0ac47405e7f4a94bd67b8ca0512e109c97bee4d37023d8eab7cbb421705f29", size = 28366 },
]

[[package]]
name = "openinference-semantic-conventions"
version = "0.1.21"
source = { registry = "https://pypi.org/simple" }
sdist = { url = "https://files.pythonhosted.org/packages/75/0f/b794eb009846d4b10af50e205a323ca359f284563ef4d1778f35a80522ac/openinference_semantic_conventions-0.1.21.tar.gz", hash = "sha256:328405b9f79ff72a659c7712b8429c0d7ea68c6a4a1679e3eb44372aa228119b", size = 12534 }
wheels = [
    { url = "https://files.pythonhosted.org/packages/6e/4d/092766f8e610f2c513e483c4adc892eea1634945022a73371fe01f621165/openinference_semantic_conventions-0.1.21-py3-none-any.whl", hash = "sha256:acde8282c20da1de900cdc0d6258a793ec3eb8031bfc496bd823dae17d32e326", size = 10167 },
]

[[package]]
name = "openpyxl"
version = "3.1.5"
source = { registry = "https://pypi.org/simple" }
dependencies = [
    { name = "et-xmlfile" },
]
sdist = { url = "https://files.pythonhosted.org/packages/3d/f9/88d94a75de065ea32619465d2f77b29a0469500e99012523b91cc4141cd1/openpyxl-3.1.5.tar.gz", hash = "sha256:cf0e3cf56142039133628b5acffe8ef0c12bc902d2aadd3e0fe5878dc08d1050", size = 186464 }
wheels = [
    { url = "https://files.pythonhosted.org/packages/c0/da/977ded879c29cbd04de313843e76868e6e13408a94ed6b987245dc7c8506/openpyxl-3.1.5-py2.py3-none-any.whl", hash = "sha256:5282c12b107bffeef825f4617dc029afaf41d0ea60823bbb665ef3079dc79de2", size = 250910 },
]

[[package]]
name = "opentelemetry-api"
version = "1.34.1"
source = { registry = "https://pypi.org/simple" }
dependencies = [
    { name = "importlib-metadata" },
    { name = "typing-extensions" },
]
sdist = { url = "https://files.pythonhosted.org/packages/4d/5e/94a8cb759e4e409022229418294e098ca7feca00eb3c467bb20cbd329bda/opentelemetry_api-1.34.1.tar.gz", hash = "sha256:64f0bd06d42824843731d05beea88d4d4b6ae59f9fe347ff7dfa2cc14233bbb3", size = 64987 }
wheels = [
    { url = "https://files.pythonhosted.org/packages/a5/3a/2ba85557e8dc024c0842ad22c570418dc02c36cbd1ab4b832a93edf071b8/opentelemetry_api-1.34.1-py3-none-any.whl", hash = "sha256:b7df4cb0830d5a6c29ad0c0691dbae874d8daefa934b8b1d642de48323d32a8c", size = 65767 },
]

[[package]]
name = "opentelemetry-exporter-otlp"
version = "1.34.1"
source = { registry = "https://pypi.org/simple" }
dependencies = [
    { name = "opentelemetry-exporter-otlp-proto-grpc" },
    { name = "opentelemetry-exporter-otlp-proto-http" },
]
sdist = { url = "https://files.pythonhosted.org/packages/44/ba/786b4de7e39d88043622d901b92c4485835f43e0be76c2824d2687911bc2/opentelemetry_exporter_otlp-1.34.1.tar.gz", hash = "sha256:71c9ad342d665d9e4235898d205db17c5764cd7a69acb8a5dcd6d5e04c4c9988", size = 6173 }
wheels = [
    { url = "https://files.pythonhosted.org/packages/00/c1/259b8d8391c968e8f005d8a0ccefcb41aeef64cf55905cd0c0db4e22aaee/opentelemetry_exporter_otlp-1.34.1-py3-none-any.whl", hash = "sha256:f4a453e9cde7f6362fd4a090d8acf7881d1dc585540c7b65cbd63e36644238d4", size = 7040 },
]

[[package]]
name = "opentelemetry-exporter-otlp-proto-common"
version = "1.34.1"
source = { registry = "https://pypi.org/simple" }
dependencies = [
    { name = "opentelemetry-proto" },
]
sdist = { url = "https://files.pythonhosted.org/packages/86/f0/ff235936ee40db93360233b62da932d4fd9e8d103cd090c6bcb9afaf5f01/opentelemetry_exporter_otlp_proto_common-1.34.1.tar.gz", hash = "sha256:b59a20a927facd5eac06edaf87a07e49f9e4a13db487b7d8a52b37cb87710f8b", size = 20817 }
wheels = [
    { url = "https://files.pythonhosted.org/packages/72/e8/8b292a11cc8d8d87ec0c4089ae21b6a58af49ca2e51fa916435bc922fdc7/opentelemetry_exporter_otlp_proto_common-1.34.1-py3-none-any.whl", hash = "sha256:8e2019284bf24d3deebbb6c59c71e6eef3307cd88eff8c633e061abba33f7e87", size = 18834 },
]

[[package]]
name = "opentelemetry-exporter-otlp-proto-grpc"
version = "1.34.1"
source = { registry = "https://pypi.org/simple" }
dependencies = [
    { name = "googleapis-common-protos" },
    { name = "grpcio" },
    { name = "opentelemetry-api" },
    { name = "opentelemetry-exporter-otlp-proto-common" },
    { name = "opentelemetry-proto" },
    { name = "opentelemetry-sdk" },
    { name = "typing-extensions" },
]
sdist = { url = "https://files.pythonhosted.org/packages/41/f7/bb63837a3edb9ca857aaf5760796874e7cecddc88a2571b0992865a48fb6/opentelemetry_exporter_otlp_proto_grpc-1.34.1.tar.gz", hash = "sha256:7c841b90caa3aafcfc4fee58487a6c71743c34c6dc1787089d8b0578bbd794dd", size = 22566 }
wheels = [
    { url = "https://files.pythonhosted.org/packages/b4/42/0a4dd47e7ef54edf670c81fc06a83d68ea42727b82126a1df9dd0477695d/opentelemetry_exporter_otlp_proto_grpc-1.34.1-py3-none-any.whl", hash = "sha256:04bb8b732b02295be79f8a86a4ad28fae3d4ddb07307a98c7aa6f331de18cca6", size = 18615 },
]

[[package]]
name = "opentelemetry-exporter-otlp-proto-http"
version = "1.34.1"
source = { registry = "https://pypi.org/simple" }
dependencies = [
    { name = "googleapis-common-protos" },
    { name = "opentelemetry-api" },
    { name = "opentelemetry-exporter-otlp-proto-common" },
    { name = "opentelemetry-proto" },
    { name = "opentelemetry-sdk" },
    { name = "requests" },
    { name = "typing-extensions" },
]
sdist = { url = "https://files.pythonhosted.org/packages/19/8f/954bc725961cbe425a749d55c0ba1df46832a5999eae764d1a7349ac1c29/opentelemetry_exporter_otlp_proto_http-1.34.1.tar.gz", hash = "sha256:aaac36fdce46a8191e604dcf632e1f9380c7d5b356b27b3e0edb5610d9be28ad", size = 15351 }
wheels = [
    { url = "https://files.pythonhosted.org/packages/79/54/b05251c04e30c1ac70cf4a7c5653c085dfcf2c8b98af71661d6a252adc39/opentelemetry_exporter_otlp_proto_http-1.34.1-py3-none-any.whl", hash = "sha256:5251f00ca85872ce50d871f6d3cc89fe203b94c3c14c964bbdc3883366c705d8", size = 17744 },
]

[[package]]
name = "opentelemetry-instrumentation"
version = "0.55b1"
source = { registry = "https://pypi.org/simple" }
dependencies = [
    { name = "opentelemetry-api" },
    { name = "opentelemetry-semantic-conventions" },
    { name = "packaging" },
    { name = "wrapt" },
]
sdist = { url = "https://files.pythonhosted.org/packages/cb/69/d8995f229ddf4d98b9c85dd126aeca03dd1742f6dc5d3bc0d2f6dae1535c/opentelemetry_instrumentation-0.55b1.tar.gz", hash = "sha256:2dc50aa207b9bfa16f70a1a0571e011e737a9917408934675b89ef4d5718c87b", size = 28552 }
wheels = [
    { url = "https://files.pythonhosted.org/packages/60/7d/8ddfda1506c2fcca137924d5688ccabffa1aed9ec0955b7d0772de02cec3/opentelemetry_instrumentation-0.55b1-py3-none-any.whl", hash = "sha256:cbb1496b42bc394e01bc63701b10e69094e8564e281de063e4328d122cc7a97e", size = 31108 },
]

[[package]]
name = "opentelemetry-proto"
version = "1.34.1"
source = { registry = "https://pypi.org/simple" }
dependencies = [
    { name = "protobuf" },
]
sdist = { url = "https://files.pythonhosted.org/packages/66/b3/c3158dd012463bb7c0eb7304a85a6f63baeeb5b4c93a53845cf89f848c7e/opentelemetry_proto-1.34.1.tar.gz", hash = "sha256:16286214e405c211fc774187f3e4bbb1351290b8dfb88e8948af209ce85b719e", size = 34344 }
wheels = [
    { url = "https://files.pythonhosted.org/packages/28/ab/4591bfa54e946350ce8b3f28e5c658fe9785e7cd11e9c11b1671a867822b/opentelemetry_proto-1.34.1-py3-none-any.whl", hash = "sha256:eb4bb5ac27f2562df2d6857fc557b3a481b5e298bc04f94cc68041f00cebcbd2", size = 55692 },
]

[[package]]
name = "opentelemetry-sdk"
version = "1.34.1"
source = { registry = "https://pypi.org/simple" }
dependencies = [
    { name = "opentelemetry-api" },
    { name = "opentelemetry-semantic-conventions" },
    { name = "typing-extensions" },
]
sdist = { url = "https://files.pythonhosted.org/packages/6f/41/fe20f9036433da8e0fcef568984da4c1d1c771fa072ecd1a4d98779dccdd/opentelemetry_sdk-1.34.1.tar.gz", hash = "sha256:8091db0d763fcd6098d4781bbc80ff0971f94e260739aa6afe6fd379cdf3aa4d", size = 159441 }
wheels = [
    { url = "https://files.pythonhosted.org/packages/07/1b/def4fe6aa73f483cabf4c748f4c25070d5f7604dcc8b52e962983491b29e/opentelemetry_sdk-1.34.1-py3-none-any.whl", hash = "sha256:308effad4059562f1d92163c61c8141df649da24ce361827812c40abb2a1e96e", size = 118477 },
]

[[package]]
name = "opentelemetry-semantic-conventions"
version = "0.55b1"
source = { registry = "https://pypi.org/simple" }
dependencies = [
    { name = "opentelemetry-api" },
    { name = "typing-extensions" },
]
sdist = { url = "https://files.pythonhosted.org/packages/5d/f0/f33458486da911f47c4aa6db9bda308bb80f3236c111bf848bd870c16b16/opentelemetry_semantic_conventions-0.55b1.tar.gz", hash = "sha256:ef95b1f009159c28d7a7849f5cbc71c4c34c845bb514d66adfdf1b3fff3598b3", size = 119829 }
wheels = [
    { url = "https://files.pythonhosted.org/packages/1a/89/267b0af1b1d0ba828f0e60642b6a5116ac1fd917cde7fc02821627029bd1/opentelemetry_semantic_conventions-0.55b1-py3-none-any.whl", hash = "sha256:5da81dfdf7d52e3d37f8fe88d5e771e191de924cfff5f550ab0b8f7b2409baed", size = 196223 },
]

[[package]]
name = "orjson"
version = "3.10.15"
source = { registry = "https://pypi.org/simple" }
sdist = { url = "https://files.pythonhosted.org/packages/ae/f9/5dea21763eeff8c1590076918a446ea3d6140743e0e36f58f369928ed0f4/orjson-3.10.15.tar.gz", hash = "sha256:05ca7fe452a2e9d8d9d706a2984c95b9c2ebc5db417ce0b7a49b91d50642a23e", size = 5282482 }
wheels = [
    { url = "https://files.pythonhosted.org/packages/66/85/22fe737188905a71afcc4bf7cc4c79cd7f5bbe9ed1fe0aac4ce4c33edc30/orjson-3.10.15-cp312-cp312-macosx_10_15_x86_64.macosx_11_0_arm64.macosx_10_15_universal2.whl", hash = "sha256:9d11c0714fc85bfcf36ada1179400862da3288fc785c30e8297844c867d7505a", size = 249504 },
    { url = "https://files.pythonhosted.org/packages/48/b7/2622b29f3afebe938a0a9037e184660379797d5fd5234e5998345d7a5b43/orjson-3.10.15-cp312-cp312-manylinux_2_17_aarch64.manylinux2014_aarch64.whl", hash = "sha256:dba5a1e85d554e3897fa9fe6fbcff2ed32d55008973ec9a2b992bd9a65d2352d", size = 125080 },
    { url = "https://files.pythonhosted.org/packages/ce/8f/0b72a48f4403d0b88b2a41450c535b3e8989e8a2d7800659a967efc7c115/orjson-3.10.15-cp312-cp312-manylinux_2_17_armv7l.manylinux2014_armv7l.whl", hash = "sha256:7723ad949a0ea502df656948ddd8b392780a5beaa4c3b5f97e525191b102fff0", size = 150121 },
    { url = "https://files.pythonhosted.org/packages/06/ec/acb1a20cd49edb2000be5a0404cd43e3c8aad219f376ac8c60b870518c03/orjson-3.10.15-cp312-cp312-manylinux_2_17_ppc64le.manylinux2014_ppc64le.whl", hash = "sha256:6fd9bc64421e9fe9bd88039e7ce8e58d4fead67ca88e3a4014b143cec7684fd4", size = 139796 },
    { url = "https://files.pythonhosted.org/packages/33/e1/f7840a2ea852114b23a52a1c0b2bea0a1ea22236efbcdb876402d799c423/orjson-3.10.15-cp312-cp312-manylinux_2_17_s390x.manylinux2014_s390x.whl", hash = "sha256:dadba0e7b6594216c214ef7894c4bd5f08d7c0135f4dd0145600be4fbcc16767", size = 154636 },
    { url = "https://files.pythonhosted.org/packages/fa/da/31543337febd043b8fa80a3b67de627669b88c7b128d9ad4cc2ece005b7a/orjson-3.10.15-cp312-cp312-manylinux_2_17_x86_64.manylinux2014_x86_64.whl", hash = "sha256:b48f59114fe318f33bbaee8ebeda696d8ccc94c9e90bc27dbe72153094e26f41", size = 130621 },
    { url = "https://files.pythonhosted.org/packages/ed/78/66115dc9afbc22496530d2139f2f4455698be444c7c2475cb48f657cefc9/orjson-3.10.15-cp312-cp312-manylinux_2_5_i686.manylinux1_i686.whl", hash = "sha256:035fb83585e0f15e076759b6fedaf0abb460d1765b6a36f48018a52858443514", size = 138516 },
    { url = "https://files.pythonhosted.org/packages/22/84/cd4f5fb5427ffcf823140957a47503076184cb1ce15bcc1165125c26c46c/orjson-3.10.15-cp312-cp312-musllinux_1_2_aarch64.whl", hash = "sha256:d13b7fe322d75bf84464b075eafd8e7dd9eae05649aa2a5354cfa32f43c59f17", size = 130762 },
    { url = "https://files.pythonhosted.org/packages/93/1f/67596b711ba9f56dd75d73b60089c5c92057f1130bb3a25a0f53fb9a583b/orjson-3.10.15-cp312-cp312-musllinux_1_2_armv7l.whl", hash = "sha256:7066b74f9f259849629e0d04db6609db4cf5b973248f455ba5d3bd58a4daaa5b", size = 414700 },
    { url = "https://files.pythonhosted.org/packages/7c/0c/6a3b3271b46443d90efb713c3e4fe83fa8cd71cda0d11a0f69a03f437c6e/orjson-3.10.15-cp312-cp312-musllinux_1_2_i686.whl", hash = "sha256:88dc3f65a026bd3175eb157fea994fca6ac7c4c8579fc5a86fc2114ad05705b7", size = 141077 },
    { url = "https://files.pythonhosted.org/packages/3b/9b/33c58e0bfc788995eccd0d525ecd6b84b40d7ed182dd0751cd4c1322ac62/orjson-3.10.15-cp312-cp312-musllinux_1_2_x86_64.whl", hash = "sha256:b342567e5465bd99faa559507fe45e33fc76b9fb868a63f1642c6bc0735ad02a", size = 129898 },
    { url = "https://files.pythonhosted.org/packages/01/c1/d577ecd2e9fa393366a1ea0a9267f6510d86e6c4bb1cdfb9877104cac44c/orjson-3.10.15-cp312-cp312-win32.whl", hash = "sha256:0a4f27ea5617828e6b58922fdbec67b0aa4bb844e2d363b9244c47fa2180e665", size = 142566 },
    { url = "https://files.pythonhosted.org/packages/ed/eb/a85317ee1732d1034b92d56f89f1de4d7bf7904f5c8fb9dcdd5b1c83917f/orjson-3.10.15-cp312-cp312-win_amd64.whl", hash = "sha256:ef5b87e7aa9545ddadd2309efe6824bd3dd64ac101c15dae0f2f597911d46eaa", size = 133732 },
    { url = "https://files.pythonhosted.org/packages/06/10/fe7d60b8da538e8d3d3721f08c1b7bff0491e8fa4dd3bf11a17e34f4730e/orjson-3.10.15-cp313-cp313-macosx_10_15_x86_64.macosx_11_0_arm64.macosx_10_15_universal2.whl", hash = "sha256:bae0e6ec2b7ba6895198cd981b7cca95d1487d0147c8ed751e5632ad16f031a6", size = 249399 },
    { url = "https://files.pythonhosted.org/packages/6b/83/52c356fd3a61abd829ae7e4366a6fe8e8863c825a60d7ac5156067516edf/orjson-3.10.15-cp313-cp313-manylinux_2_17_aarch64.manylinux2014_aarch64.whl", hash = "sha256:f93ce145b2db1252dd86af37d4165b6faa83072b46e3995ecc95d4b2301b725a", size = 125044 },
    { url = "https://files.pythonhosted.org/packages/55/b2/d06d5901408e7ded1a74c7c20d70e3a127057a6d21355f50c90c0f337913/orjson-3.10.15-cp313-cp313-manylinux_2_17_armv7l.manylinux2014_armv7l.whl", hash = "sha256:7c203f6f969210128af3acae0ef9ea6aab9782939f45f6fe02d05958fe761ef9", size = 150066 },
    { url = "https://files.pythonhosted.org/packages/75/8c/60c3106e08dc593a861755781c7c675a566445cc39558677d505878d879f/orjson-3.10.15-cp313-cp313-manylinux_2_17_ppc64le.manylinux2014_ppc64le.whl", hash = "sha256:8918719572d662e18b8af66aef699d8c21072e54b6c82a3f8f6404c1f5ccd5e0", size = 139737 },
    { url = "https://files.pythonhosted.org/packages/6a/8c/ae00d7d0ab8a4490b1efeb01ad4ab2f1982e69cc82490bf8093407718ff5/orjson-3.10.15-cp313-cp313-manylinux_2_17_s390x.manylinux2014_s390x.whl", hash = "sha256:f71eae9651465dff70aa80db92586ad5b92df46a9373ee55252109bb6b703307", size = 154804 },
    { url = "https://files.pythonhosted.org/packages/22/86/65dc69bd88b6dd254535310e97bc518aa50a39ef9c5a2a5d518e7a223710/orjson-3.10.15-cp313-cp313-manylinux_2_17_x86_64.manylinux2014_x86_64.whl", hash = "sha256:e117eb299a35f2634e25ed120c37c641398826c2f5a3d3cc39f5993b96171b9e", size = 130583 },
    { url = "https://files.pythonhosted.org/packages/bb/00/6fe01ededb05d52be42fabb13d93a36e51f1fd9be173bd95707d11a8a860/orjson-3.10.15-cp313-cp313-manylinux_2_5_i686.manylinux1_i686.whl", hash = "sha256:13242f12d295e83c2955756a574ddd6741c81e5b99f2bef8ed8d53e47a01e4b7", size = 138465 },
    { url = "https://files.pythonhosted.org/packages/db/2f/4cc151c4b471b0cdc8cb29d3eadbce5007eb0475d26fa26ed123dca93b33/orjson-3.10.15-cp313-cp313-musllinux_1_2_aarch64.whl", hash = "sha256:7946922ada8f3e0b7b958cc3eb22cfcf6c0df83d1fe5521b4a100103e3fa84c8", size = 130742 },
    { url = "https://files.pythonhosted.org/packages/9f/13/8a6109e4b477c518498ca37963d9c0eb1508b259725553fb53d53b20e2ea/orjson-3.10.15-cp313-cp313-musllinux_1_2_armv7l.whl", hash = "sha256:b7155eb1623347f0f22c38c9abdd738b287e39b9982e1da227503387b81b34ca", size = 414669 },
    { url = "https://files.pythonhosted.org/packages/22/7b/1d229d6d24644ed4d0a803de1b0e2df832032d5beda7346831c78191b5b2/orjson-3.10.15-cp313-cp313-musllinux_1_2_i686.whl", hash = "sha256:208beedfa807c922da4e81061dafa9c8489c6328934ca2a562efa707e049e561", size = 141043 },
    { url = "https://files.pythonhosted.org/packages/cc/d3/6dc91156cf12ed86bed383bcb942d84d23304a1e57b7ab030bf60ea130d6/orjson-3.10.15-cp313-cp313-musllinux_1_2_x86_64.whl", hash = "sha256:eca81f83b1b8c07449e1d6ff7074e82e3fd6777e588f1a6632127f286a968825", size = 129826 },
    { url = "https://files.pythonhosted.org/packages/b3/38/c47c25b86f6996f1343be721b6ea4367bc1c8bc0fc3f6bbcd995d18cb19d/orjson-3.10.15-cp313-cp313-win32.whl", hash = "sha256:c03cd6eea1bd3b949d0d007c8d57049aa2b39bd49f58b4b2af571a5d3833d890", size = 142542 },
    { url = "https://files.pythonhosted.org/packages/27/f1/1d7ec15b20f8ce9300bc850de1e059132b88990e46cd0ccac29cbf11e4f9/orjson-3.10.15-cp313-cp313-win_amd64.whl", hash = "sha256:fd56a26a04f6ba5fb2045b0acc487a63162a958ed837648c5781e1fe3316cfbf", size = 133444 },
]

[[package]]
name = "packaging"
version = "24.2"
source = { registry = "https://pypi.org/simple" }
sdist = { url = "https://files.pythonhosted.org/packages/d0/63/68dbb6eb2de9cb10ee4c9c14a0148804425e13c4fb20d61cce69f53106da/packaging-24.2.tar.gz", hash = "sha256:c228a6dc5e932d346bc5739379109d49e8853dd8223571c7c5b55260edc0b97f", size = 163950 }
wheels = [
    { url = "https://files.pythonhosted.org/packages/88/ef/eb23f262cca3c0c4eb7ab1933c3b1f03d021f2c48f54763065b6f0e321be/packaging-24.2-py3-none-any.whl", hash = "sha256:09abb1bccd265c01f4a3aa3f7a7db064b36514d2cba19a2f694fe6150451a759", size = 65451 },
]

[[package]]
name = "pandas"
version = "2.3.0"
source = { registry = "https://pypi.org/simple" }
dependencies = [
    { name = "numpy" },
    { name = "python-dateutil" },
    { name = "pytz" },
    { name = "tzdata" },
]
sdist = { url = "https://files.pythonhosted.org/packages/72/51/48f713c4c728d7c55ef7444ba5ea027c26998d96d1a40953b346438602fc/pandas-2.3.0.tar.gz", hash = "sha256:34600ab34ebf1131a7613a260a61dbe8b62c188ec0ea4c296da7c9a06b004133", size = 4484490 }
wheels = [
    { url = "https://files.pythonhosted.org/packages/94/46/24192607058dd607dbfacdd060a2370f6afb19c2ccb617406469b9aeb8e7/pandas-2.3.0-cp312-cp312-macosx_10_13_x86_64.whl", hash = "sha256:2eb4728a18dcd2908c7fccf74a982e241b467d178724545a48d0caf534b38ebf", size = 11573865 },
    { url = "https://files.pythonhosted.org/packages/9f/cc/ae8ea3b800757a70c9fdccc68b67dc0280a6e814efcf74e4211fd5dea1ca/pandas-2.3.0-cp312-cp312-macosx_11_0_arm64.whl", hash = "sha256:b9d8c3187be7479ea5c3d30c32a5d73d62a621166675063b2edd21bc47614027", size = 10702154 },
    { url = "https://files.pythonhosted.org/packages/d8/ba/a7883d7aab3d24c6540a2768f679e7414582cc389876d469b40ec749d78b/pandas-2.3.0-cp312-cp312-manylinux_2_17_aarch64.manylinux2014_aarch64.whl", hash = "sha256:9ff730713d4c4f2f1c860e36c005c7cefc1c7c80c21c0688fd605aa43c9fcf09", size = 11262180 },
    { url = "https://files.pythonhosted.org/packages/01/a5/931fc3ad333d9d87b10107d948d757d67ebcfc33b1988d5faccc39c6845c/pandas-2.3.0-cp312-cp312-manylinux_2_17_x86_64.manylinux2014_x86_64.whl", hash = "sha256:ba24af48643b12ffe49b27065d3babd52702d95ab70f50e1b34f71ca703e2c0d", size = 11991493 },
    { url = "https://files.pythonhosted.org/packages/d7/bf/0213986830a92d44d55153c1d69b509431a972eb73f204242988c4e66e86/pandas-2.3.0-cp312-cp312-musllinux_1_2_aarch64.whl", hash = "sha256:404d681c698e3c8a40a61d0cd9412cc7364ab9a9cc6e144ae2992e11a2e77a20", size = 12470733 },
    { url = "https://files.pythonhosted.org/packages/a4/0e/21eb48a3a34a7d4bac982afc2c4eb5ab09f2d988bdf29d92ba9ae8e90a79/pandas-2.3.0-cp312-cp312-musllinux_1_2_x86_64.whl", hash = "sha256:6021910b086b3ca756755e86ddc64e0ddafd5e58e076c72cb1585162e5ad259b", size = 13212406 },
    { url = "https://files.pythonhosted.org/packages/1f/d9/74017c4eec7a28892d8d6e31ae9de3baef71f5a5286e74e6b7aad7f8c837/pandas-2.3.0-cp312-cp312-win_amd64.whl", hash = "sha256:094e271a15b579650ebf4c5155c05dcd2a14fd4fdd72cf4854b2f7ad31ea30be", size = 10976199 },
    { url = "https://files.pythonhosted.org/packages/d3/57/5cb75a56a4842bbd0511c3d1c79186d8315b82dac802118322b2de1194fe/pandas-2.3.0-cp313-cp313-macosx_10_13_x86_64.whl", hash = "sha256:2c7e2fc25f89a49a11599ec1e76821322439d90820108309bf42130d2f36c983", size = 11518913 },
    { url = "https://files.pythonhosted.org/packages/05/01/0c8785610e465e4948a01a059562176e4c8088aa257e2e074db868f86d4e/pandas-2.3.0-cp313-cp313-macosx_11_0_arm64.whl", hash = "sha256:c6da97aeb6a6d233fb6b17986234cc723b396b50a3c6804776351994f2a658fd", size = 10655249 },
    { url = "https://files.pythonhosted.org/packages/e8/6a/47fd7517cd8abe72a58706aab2b99e9438360d36dcdb052cf917b7bf3bdc/pandas-2.3.0-cp313-cp313-manylinux_2_17_aarch64.manylinux2014_aarch64.whl", hash = "sha256:bb32dc743b52467d488e7a7c8039b821da2826a9ba4f85b89ea95274f863280f", size = 11328359 },
    { url = "https://files.pythonhosted.org/packages/2a/b3/463bfe819ed60fb7e7ddffb4ae2ee04b887b3444feee6c19437b8f834837/pandas-2.3.0-cp313-cp313-manylinux_2_17_x86_64.manylinux2014_x86_64.whl", hash = "sha256:213cd63c43263dbb522c1f8a7c9d072e25900f6975596f883f4bebd77295d4f3", size = 12024789 },
    { url = "https://files.pythonhosted.org/packages/04/0c/e0704ccdb0ac40aeb3434d1c641c43d05f75c92e67525df39575ace35468/pandas-2.3.0-cp313-cp313-musllinux_1_2_aarch64.whl", hash = "sha256:1d2b33e68d0ce64e26a4acc2e72d747292084f4e8db4c847c6f5f6cbe56ed6d8", size = 12480734 },
    { url = "https://files.pythonhosted.org/packages/e9/df/815d6583967001153bb27f5cf075653d69d51ad887ebbf4cfe1173a1ac58/pandas-2.3.0-cp313-cp313-musllinux_1_2_x86_64.whl", hash = "sha256:430a63bae10b5086995db1b02694996336e5a8ac9a96b4200572b413dfdfccb9", size = 13223381 },
    { url = "https://files.pythonhosted.org/packages/79/88/ca5973ed07b7f484c493e941dbff990861ca55291ff7ac67c815ce347395/pandas-2.3.0-cp313-cp313-win_amd64.whl", hash = "sha256:4930255e28ff5545e2ca404637bcc56f031893142773b3468dc021c6c32a1390", size = 10970135 },
    { url = "https://files.pythonhosted.org/packages/24/fb/0994c14d1f7909ce83f0b1fb27958135513c4f3f2528bde216180aa73bfc/pandas-2.3.0-cp313-cp313t-macosx_10_13_x86_64.whl", hash = "sha256:f925f1ef673b4bd0271b1809b72b3270384f2b7d9d14a189b12b7fc02574d575", size = 12141356 },
    { url = "https://files.pythonhosted.org/packages/9d/a2/9b903e5962134497ac4f8a96f862ee3081cb2506f69f8e4778ce3d9c9d82/pandas-2.3.0-cp313-cp313t-macosx_11_0_arm64.whl", hash = "sha256:e78ad363ddb873a631e92a3c063ade1ecfb34cae71e9a2be6ad100f875ac1042", size = 11474674 },
    { url = "https://files.pythonhosted.org/packages/81/3a/3806d041bce032f8de44380f866059437fb79e36d6b22c82c187e65f765b/pandas-2.3.0-cp313-cp313t-manylinux_2_17_aarch64.manylinux2014_aarch64.whl", hash = "sha256:951805d146922aed8357e4cc5671b8b0b9be1027f0619cea132a9f3f65f2f09c", size = 11439876 },
    { url = "https://files.pythonhosted.org/packages/15/aa/3fc3181d12b95da71f5c2537c3e3b3af6ab3a8c392ab41ebb766e0929bc6/pandas-2.3.0-cp313-cp313t-manylinux_2_17_x86_64.manylinux2014_x86_64.whl", hash = "sha256:1a881bc1309f3fce34696d07b00f13335c41f5f5a8770a33b09ebe23261cfc67", size = 11966182 },
    { url = "https://files.pythonhosted.org/packages/37/e7/e12f2d9b0a2c4a2cc86e2aabff7ccfd24f03e597d770abfa2acd313ee46b/pandas-2.3.0-cp313-cp313t-musllinux_1_2_aarch64.whl", hash = "sha256:e1991bbb96f4050b09b5f811253c4f3cf05ee89a589379aa36cd623f21a31d6f", size = 12547686 },
    { url = "https://files.pythonhosted.org/packages/39/c2/646d2e93e0af70f4e5359d870a63584dacbc324b54d73e6b3267920ff117/pandas-2.3.0-cp313-cp313t-musllinux_1_2_x86_64.whl", hash = "sha256:bb3be958022198531eb7ec2008cfc78c5b1eed51af8600c6c5d9160d89d8d249", size = 13231847 },
]

[[package]]
name = "pkginfo"
version = "1.12.1.2"
source = { registry = "https://pypi.org/simple" }
sdist = { url = "https://files.pythonhosted.org/packages/24/03/e26bf3d6453b7fda5bd2b84029a426553bb373d6277ef6b5ac8863421f87/pkginfo-1.12.1.2.tar.gz", hash = "sha256:5cd957824ac36f140260964eba3c6be6442a8359b8c48f4adf90210f33a04b7b", size = 451828 }
wheels = [
    { url = "https://files.pythonhosted.org/packages/fa/3d/f4f2ba829efb54b6cd2d91349c7463316a9cc55a43fc980447416c88540f/pkginfo-1.12.1.2-py3-none-any.whl", hash = "sha256:c783ac885519cab2c34927ccfa6bf64b5a704d7c69afaea583dd9b7afe969343", size = 32717 },
]

[[package]]
name = "platformdirs"
version = "4.3.8"
source = { registry = "https://pypi.org/simple" }
sdist = { url = "https://files.pythonhosted.org/packages/fe/8b/3c73abc9c759ecd3f1f7ceff6685840859e8070c4d947c93fae71f6a0bf2/platformdirs-4.3.8.tar.gz", hash = "sha256:3d512d96e16bcb959a814c9f348431070822a6496326a4be0911c40b5a74c2bc", size = 21362 }
wheels = [
    { url = "https://files.pythonhosted.org/packages/fe/39/979e8e21520d4e47a0bbe349e2713c0aac6f3d853d0e5b34d76206c439aa/platformdirs-4.3.8-py3-none-any.whl", hash = "sha256:ff7059bb7eb1179e2685604f4aaf157cfd9535242bd23742eadc3c13542139b4", size = 18567 },
]

[[package]]
name = "pluggy"
version = "1.6.0"
source = { registry = "https://pypi.org/simple" }
sdist = { url = "https://files.pythonhosted.org/packages/f9/e2/3e91f31a7d2b083fe6ef3fa267035b518369d9511ffab804f839851d2779/pluggy-1.6.0.tar.gz", hash = "sha256:7dcc130b76258d33b90f61b658791dede3486c3e6bfb003ee5c9bfb396dd22f3", size = 69412 }
wheels = [
    { url = "https://files.pythonhosted.org/packages/54/20/4d324d65cc6d9205fabedc306948156824eb9f0ee1633355a8f7ec5c66bf/pluggy-1.6.0-py3-none-any.whl", hash = "sha256:e920276dd6813095e9377c0bc5566d94c932c33b27a3e3945d8389c374dd4746", size = 20538 },
]

[[package]]
name = "ply"
version = "3.11"
source = { registry = "https://pypi.org/simple" }
sdist = { url = "https://files.pythonhosted.org/packages/e5/69/882ee5c9d017149285cab114ebeab373308ef0f874fcdac9beb90e0ac4da/ply-3.11.tar.gz", hash = "sha256:00c7c1aaa88358b9c765b6d3000c6eec0ba42abca5351b095321aef446081da3", size = 159130 }
wheels = [
    { url = "https://files.pythonhosted.org/packages/a3/58/35da89ee790598a0700ea49b2a66594140f44dec458c07e8e3d4979137fc/ply-3.11-py2.py3-none-any.whl", hash = "sha256:096f9b8350b65ebd2fd1346b12452efe5b9607f7482813ffca50c22722a807ce", size = 49567 },
]

[[package]]
name = "pre-commit"
version = "4.2.0"
source = { registry = "https://pypi.org/simple" }
dependencies = [
    { name = "cfgv" },
    { name = "identify" },
    { name = "nodeenv" },
    { name = "pyyaml" },
    { name = "virtualenv" },
]
sdist = { url = "https://files.pythonhosted.org/packages/08/39/679ca9b26c7bb2999ff122d50faa301e49af82ca9c066ec061cfbc0c6784/pre_commit-4.2.0.tar.gz", hash = "sha256:601283b9757afd87d40c4c4a9b2b5de9637a8ea02eaff7adc2d0fb4e04841146", size = 193424 }
wheels = [
    { url = "https://files.pythonhosted.org/packages/88/74/a88bf1b1efeae488a0c0b7bdf71429c313722d1fc0f377537fbe554e6180/pre_commit-4.2.0-py2.py3-none-any.whl", hash = "sha256:a009ca7205f1eb497d10b845e52c838a98b6cdd2102a6c8e4540e94ee75c58bd", size = 220707 },
]

[[package]]
name = "propcache"
version = "0.2.1"
source = { registry = "https://pypi.org/simple" }
sdist = { url = "https://files.pythonhosted.org/packages/20/c8/2a13f78d82211490855b2fb303b6721348d0787fdd9a12ac46d99d3acde1/propcache-0.2.1.tar.gz", hash = "sha256:3f77ce728b19cb537714499928fe800c3dda29e8d9428778fc7c186da4c09a64", size = 41735 }
wheels = [
    { url = "https://files.pythonhosted.org/packages/4c/28/1d205fe49be8b1b4df4c50024e62480a442b1a7b818e734308bb0d17e7fb/propcache-0.2.1-cp312-cp312-macosx_10_13_universal2.whl", hash = "sha256:081a430aa8d5e8876c6909b67bd2d937bfd531b0382d3fdedb82612c618bc41a", size = 79588 },
    { url = "https://files.pythonhosted.org/packages/21/ee/fc4d893f8d81cd4971affef2a6cb542b36617cd1d8ce56b406112cb80bf7/propcache-0.2.1-cp312-cp312-macosx_10_13_x86_64.whl", hash = "sha256:d2ccec9ac47cf4e04897619c0e0c1a48c54a71bdf045117d3a26f80d38ab1fb0", size = 45825 },
    { url = "https://files.pythonhosted.org/packages/4a/de/bbe712f94d088da1d237c35d735f675e494a816fd6f54e9db2f61ef4d03f/propcache-0.2.1-cp312-cp312-macosx_11_0_arm64.whl", hash = "sha256:14d86fe14b7e04fa306e0c43cdbeebe6b2c2156a0c9ce56b815faacc193e320d", size = 45357 },
    { url = "https://files.pythonhosted.org/packages/7f/14/7ae06a6cf2a2f1cb382586d5a99efe66b0b3d0c6f9ac2f759e6f7af9d7cf/propcache-0.2.1-cp312-cp312-manylinux_2_17_aarch64.manylinux2014_aarch64.whl", hash = "sha256:049324ee97bb67285b49632132db351b41e77833678432be52bdd0289c0e05e4", size = 241869 },
    { url = "https://files.pythonhosted.org/packages/cc/59/227a78be960b54a41124e639e2c39e8807ac0c751c735a900e21315f8c2b/propcache-0.2.1-cp312-cp312-manylinux_2_17_ppc64le.manylinux2014_ppc64le.whl", hash = "sha256:1cd9a1d071158de1cc1c71a26014dcdfa7dd3d5f4f88c298c7f90ad6f27bb46d", size = 247884 },
    { url = "https://files.pythonhosted.org/packages/84/58/f62b4ffaedf88dc1b17f04d57d8536601e4e030feb26617228ef930c3279/propcache-0.2.1-cp312-cp312-manylinux_2_17_s390x.manylinux2014_s390x.whl", hash = "sha256:98110aa363f1bb4c073e8dcfaefd3a5cea0f0834c2aab23dda657e4dab2f53b5", size = 248486 },
    { url = "https://files.pythonhosted.org/packages/1c/07/ebe102777a830bca91bbb93e3479cd34c2ca5d0361b83be9dbd93104865e/propcache-0.2.1-cp312-cp312-manylinux_2_17_x86_64.manylinux2014_x86_64.whl", hash = "sha256:647894f5ae99c4cf6bb82a1bb3a796f6e06af3caa3d32e26d2350d0e3e3faf24", size = 243649 },
    { url = "https://files.pythonhosted.org/packages/ed/bc/4f7aba7f08f520376c4bb6a20b9a981a581b7f2e385fa0ec9f789bb2d362/propcache-0.2.1-cp312-cp312-manylinux_2_5_i686.manylinux1_i686.manylinux_2_17_i686.manylinux2014_i686.whl", hash = "sha256:bfd3223c15bebe26518d58ccf9a39b93948d3dcb3e57a20480dfdd315356baff", size = 229103 },
    { url = "https://files.pythonhosted.org/packages/fe/d5/04ac9cd4e51a57a96f78795e03c5a0ddb8f23ec098b86f92de028d7f2a6b/propcache-0.2.1-cp312-cp312-musllinux_1_2_aarch64.whl", hash = "sha256:d71264a80f3fcf512eb4f18f59423fe82d6e346ee97b90625f283df56aee103f", size = 226607 },
    { url = "https://files.pythonhosted.org/packages/e3/f0/24060d959ea41d7a7cc7fdbf68b31852331aabda914a0c63bdb0e22e96d6/propcache-0.2.1-cp312-cp312-musllinux_1_2_armv7l.whl", hash = "sha256:e73091191e4280403bde6c9a52a6999d69cdfde498f1fdf629105247599b57ec", size = 221153 },
    { url = "https://files.pythonhosted.org/packages/77/a7/3ac76045a077b3e4de4859a0753010765e45749bdf53bd02bc4d372da1a0/propcache-0.2.1-cp312-cp312-musllinux_1_2_i686.whl", hash = "sha256:3935bfa5fede35fb202c4b569bb9c042f337ca4ff7bd540a0aa5e37131659348", size = 222151 },
    { url = "https://files.pythonhosted.org/packages/e7/af/5e29da6f80cebab3f5a4dcd2a3240e7f56f2c4abf51cbfcc99be34e17f0b/propcache-0.2.1-cp312-cp312-musllinux_1_2_ppc64le.whl", hash = "sha256:f508b0491767bb1f2b87fdfacaba5f7eddc2f867740ec69ece6d1946d29029a6", size = 233812 },
    { url = "https://files.pythonhosted.org/packages/8c/89/ebe3ad52642cc5509eaa453e9f4b94b374d81bae3265c59d5c2d98efa1b4/propcache-0.2.1-cp312-cp312-musllinux_1_2_s390x.whl", hash = "sha256:1672137af7c46662a1c2be1e8dc78cb6d224319aaa40271c9257d886be4363a6", size = 238829 },
    { url = "https://files.pythonhosted.org/packages/e9/2f/6b32f273fa02e978b7577159eae7471b3cfb88b48563b1c2578b2d7ca0bb/propcache-0.2.1-cp312-cp312-musllinux_1_2_x86_64.whl", hash = "sha256:b74c261802d3d2b85c9df2dfb2fa81b6f90deeef63c2db9f0e029a3cac50b518", size = 230704 },
    { url = "https://files.pythonhosted.org/packages/5c/2e/f40ae6ff5624a5f77edd7b8359b208b5455ea113f68309e2b00a2e1426b6/propcache-0.2.1-cp312-cp312-win32.whl", hash = "sha256:d09c333d36c1409d56a9d29b3a1b800a42c76a57a5a8907eacdbce3f18768246", size = 40050 },
    { url = "https://files.pythonhosted.org/packages/3b/77/a92c3ef994e47180862b9d7d11e37624fb1c00a16d61faf55115d970628b/propcache-0.2.1-cp312-cp312-win_amd64.whl", hash = "sha256:c214999039d4f2a5b2073ac506bba279945233da8c786e490d411dfc30f855c1", size = 44117 },
    { url = "https://files.pythonhosted.org/packages/0f/2a/329e0547cf2def8857157f9477669043e75524cc3e6251cef332b3ff256f/propcache-0.2.1-cp313-cp313-macosx_10_13_universal2.whl", hash = "sha256:aca405706e0b0a44cc6bfd41fbe89919a6a56999157f6de7e182a990c36e37bc", size = 77002 },
    { url = "https://files.pythonhosted.org/packages/12/2d/c4df5415e2382f840dc2ecbca0eeb2293024bc28e57a80392f2012b4708c/propcache-0.2.1-cp313-cp313-macosx_10_13_x86_64.whl", hash = "sha256:12d1083f001ace206fe34b6bdc2cb94be66d57a850866f0b908972f90996b3e9", size = 44639 },
    { url = "https://files.pythonhosted.org/packages/d0/5a/21aaa4ea2f326edaa4e240959ac8b8386ea31dedfdaa636a3544d9e7a408/propcache-0.2.1-cp313-cp313-macosx_11_0_arm64.whl", hash = "sha256:d93f3307ad32a27bda2e88ec81134b823c240aa3abb55821a8da553eed8d9439", size = 44049 },
    { url = "https://files.pythonhosted.org/packages/4e/3e/021b6cd86c0acc90d74784ccbb66808b0bd36067a1bf3e2deb0f3845f618/propcache-0.2.1-cp313-cp313-manylinux_2_17_aarch64.manylinux2014_aarch64.whl", hash = "sha256:ba278acf14471d36316159c94a802933d10b6a1e117b8554fe0d0d9b75c9d536", size = 224819 },
    { url = "https://files.pythonhosted.org/packages/3c/57/c2fdeed1b3b8918b1770a133ba5c43ad3d78e18285b0c06364861ef5cc38/propcache-0.2.1-cp313-cp313-manylinux_2_17_ppc64le.manylinux2014_ppc64le.whl", hash = "sha256:4e6281aedfca15301c41f74d7005e6e3f4ca143584ba696ac69df4f02f40d629", size = 229625 },
    { url = "https://files.pythonhosted.org/packages/9d/81/70d4ff57bf2877b5780b466471bebf5892f851a7e2ca0ae7ffd728220281/propcache-0.2.1-cp313-cp313-manylinux_2_17_s390x.manylinux2014_s390x.whl", hash = "sha256:5b750a8e5a1262434fb1517ddf64b5de58327f1adc3524a5e44c2ca43305eb0b", size = 232934 },
    { url = "https://files.pythonhosted.org/packages/3c/b9/bb51ea95d73b3fb4100cb95adbd4e1acaf2cbb1fd1083f5468eeb4a099a8/propcache-0.2.1-cp313-cp313-manylinux_2_17_x86_64.manylinux2014_x86_64.whl", hash = "sha256:bf72af5e0fb40e9babf594308911436c8efde3cb5e75b6f206c34ad18be5c052", size = 227361 },
    { url = "https://files.pythonhosted.org/packages/f1/20/3c6d696cd6fd70b29445960cc803b1851a1131e7a2e4ee261ee48e002bcd/propcache-0.2.1-cp313-cp313-manylinux_2_5_i686.manylinux1_i686.manylinux_2_17_i686.manylinux2014_i686.whl", hash = "sha256:b2d0a12018b04f4cb820781ec0dffb5f7c7c1d2a5cd22bff7fb055a2cb19ebce", size = 213904 },
    { url = "https://files.pythonhosted.org/packages/a1/cb/1593bfc5ac6d40c010fa823f128056d6bc25b667f5393781e37d62f12005/propcache-0.2.1-cp313-cp313-musllinux_1_2_aarch64.whl", hash = "sha256:e800776a79a5aabdb17dcc2346a7d66d0777e942e4cd251defeb084762ecd17d", size = 212632 },
    { url = "https://files.pythonhosted.org/packages/6d/5c/e95617e222be14a34c709442a0ec179f3207f8a2b900273720501a70ec5e/propcache-0.2.1-cp313-cp313-musllinux_1_2_armv7l.whl", hash = "sha256:4160d9283bd382fa6c0c2b5e017acc95bc183570cd70968b9202ad6d8fc48dce", size = 207897 },
    { url = "https://files.pythonhosted.org/packages/8e/3b/56c5ab3dc00f6375fbcdeefdede5adf9bee94f1fab04adc8db118f0f9e25/propcache-0.2.1-cp313-cp313-musllinux_1_2_i686.whl", hash = "sha256:30b43e74f1359353341a7adb783c8f1b1c676367b011709f466f42fda2045e95", size = 208118 },
    { url = "https://files.pythonhosted.org/packages/86/25/d7ef738323fbc6ebcbce33eb2a19c5e07a89a3df2fded206065bd5e868a9/propcache-0.2.1-cp313-cp313-musllinux_1_2_ppc64le.whl", hash = "sha256:58791550b27d5488b1bb52bc96328456095d96206a250d28d874fafe11b3dfaf", size = 217851 },
    { url = "https://files.pythonhosted.org/packages/b3/77/763e6cef1852cf1ba740590364ec50309b89d1c818e3256d3929eb92fabf/propcache-0.2.1-cp313-cp313-musllinux_1_2_s390x.whl", hash = "sha256:0f022d381747f0dfe27e99d928e31bc51a18b65bb9e481ae0af1380a6725dd1f", size = 222630 },
    { url = "https://files.pythonhosted.org/packages/4f/e9/0f86be33602089c701696fbed8d8c4c07b6ee9605c5b7536fd27ed540c5b/propcache-0.2.1-cp313-cp313-musllinux_1_2_x86_64.whl", hash = "sha256:297878dc9d0a334358f9b608b56d02e72899f3b8499fc6044133f0d319e2ec30", size = 216269 },
    { url = "https://files.pythonhosted.org/packages/cc/02/5ac83217d522394b6a2e81a2e888167e7ca629ef6569a3f09852d6dcb01a/propcache-0.2.1-cp313-cp313-win32.whl", hash = "sha256:ddfab44e4489bd79bda09d84c430677fc7f0a4939a73d2bba3073036f487a0a6", size = 39472 },
    { url = "https://files.pythonhosted.org/packages/f4/33/d6f5420252a36034bc8a3a01171bc55b4bff5df50d1c63d9caa50693662f/propcache-0.2.1-cp313-cp313-win_amd64.whl", hash = "sha256:556fc6c10989f19a179e4321e5d678db8eb2924131e64652a51fe83e4c3db0e1", size = 43363 },
    { url = "https://files.pythonhosted.org/packages/41/b6/c5319caea262f4821995dca2107483b94a3345d4607ad797c76cb9c36bcc/propcache-0.2.1-py3-none-any.whl", hash = "sha256:52277518d6aae65536e9cea52d4e7fd2f7a66f4aa2d30ed3f2fcea620ace3c54", size = 11818 },
]

[[package]]
name = "protobuf"
version = "5.29.5"
source = { registry = "https://pypi.org/simple" }
sdist = { url = "https://files.pythonhosted.org/packages/43/29/d09e70352e4e88c9c7a198d5645d7277811448d76c23b00345670f7c8a38/protobuf-5.29.5.tar.gz", hash = "sha256:bc1463bafd4b0929216c35f437a8e28731a2b7fe3d98bb77a600efced5a15c84", size = 425226 }
wheels = [
    { url = "https://files.pythonhosted.org/packages/5f/11/6e40e9fc5bba02988a214c07cf324595789ca7820160bfd1f8be96e48539/protobuf-5.29.5-cp310-abi3-win32.whl", hash = "sha256:3f1c6468a2cfd102ff4703976138844f78ebd1fb45f49011afc5139e9e283079", size = 422963 },
    { url = "https://files.pythonhosted.org/packages/81/7f/73cefb093e1a2a7c3ffd839e6f9fcafb7a427d300c7f8aef9c64405d8ac6/protobuf-5.29.5-cp310-abi3-win_amd64.whl", hash = "sha256:3f76e3a3675b4a4d867b52e4a5f5b78a2ef9565549d4037e06cf7b0942b1d3fc", size = 434818 },
    { url = "https://files.pythonhosted.org/packages/dd/73/10e1661c21f139f2c6ad9b23040ff36fee624310dc28fba20d33fdae124c/protobuf-5.29.5-cp38-abi3-macosx_10_9_universal2.whl", hash = "sha256:e38c5add5a311f2a6eb0340716ef9b039c1dfa428b28f25a7838ac329204a671", size = 418091 },
    { url = "https://files.pythonhosted.org/packages/6c/04/98f6f8cf5b07ab1294c13f34b4e69b3722bb609c5b701d6c169828f9f8aa/protobuf-5.29.5-cp38-abi3-manylinux2014_aarch64.whl", hash = "sha256:fa18533a299d7ab6c55a238bf8629311439995f2e7eca5caaff08663606e9015", size = 319824 },
    { url = "https://files.pythonhosted.org/packages/85/e4/07c80521879c2d15f321465ac24c70efe2381378c00bf5e56a0f4fbac8cd/protobuf-5.29.5-cp38-abi3-manylinux2014_x86_64.whl", hash = "sha256:63848923da3325e1bf7e9003d680ce6e14b07e55d0473253a690c3a8b8fd6e61", size = 319942 },
    { url = "https://files.pythonhosted.org/packages/7e/cc/7e77861000a0691aeea8f4566e5d3aa716f2b1dece4a24439437e41d3d25/protobuf-5.29.5-py3-none-any.whl", hash = "sha256:6cf42630262c59b2d8de33954443d94b746c952b01434fc58a417fdbd2e84bd5", size = 172823 },
]

[[package]]
name = "psutil"
version = "7.0.0"
source = { registry = "https://pypi.org/simple" }
sdist = { url = "https://files.pythonhosted.org/packages/2a/80/336820c1ad9286a4ded7e845b2eccfcb27851ab8ac6abece774a6ff4d3de/psutil-7.0.0.tar.gz", hash = "sha256:7be9c3eba38beccb6495ea33afd982a44074b78f28c434a1f51cc07fd315c456", size = 497003 }
wheels = [
    { url = "https://files.pythonhosted.org/packages/ed/e6/2d26234410f8b8abdbf891c9da62bee396583f713fb9f3325a4760875d22/psutil-7.0.0-cp36-abi3-macosx_10_9_x86_64.whl", hash = "sha256:101d71dc322e3cffd7cea0650b09b3d08b8e7c4109dd6809fe452dfd00e58b25", size = 238051 },
    { url = "https://files.pythonhosted.org/packages/04/8b/30f930733afe425e3cbfc0e1468a30a18942350c1a8816acfade80c005c4/psutil-7.0.0-cp36-abi3-macosx_11_0_arm64.whl", hash = "sha256:39db632f6bb862eeccf56660871433e111b6ea58f2caea825571951d4b6aa3da", size = 239535 },
    { url = "https://files.pythonhosted.org/packages/2a/ed/d362e84620dd22876b55389248e522338ed1bf134a5edd3b8231d7207f6d/psutil-7.0.0-cp36-abi3-manylinux_2_12_i686.manylinux2010_i686.manylinux_2_17_i686.manylinux2014_i686.whl", hash = "sha256:1fcee592b4c6f146991ca55919ea3d1f8926497a713ed7faaf8225e174581e91", size = 275004 },
    { url = "https://files.pythonhosted.org/packages/bf/b9/b0eb3f3cbcb734d930fdf839431606844a825b23eaf9a6ab371edac8162c/psutil-7.0.0-cp36-abi3-manylinux_2_12_x86_64.manylinux2010_x86_64.manylinux_2_17_x86_64.manylinux2014_x86_64.whl", hash = "sha256:4b1388a4f6875d7e2aff5c4ca1cc16c545ed41dd8bb596cefea80111db353a34", size = 277986 },
    { url = "https://files.pythonhosted.org/packages/eb/a2/709e0fe2f093556c17fbafda93ac032257242cabcc7ff3369e2cb76a97aa/psutil-7.0.0-cp36-abi3-manylinux_2_17_aarch64.manylinux2014_aarch64.whl", hash = "sha256:a5f098451abc2828f7dc6b58d44b532b22f2088f4999a937557b603ce72b1993", size = 279544 },
    { url = "https://files.pythonhosted.org/packages/50/e6/eecf58810b9d12e6427369784efe814a1eec0f492084ce8eb8f4d89d6d61/psutil-7.0.0-cp37-abi3-win32.whl", hash = "sha256:ba3fcef7523064a6c9da440fc4d6bd07da93ac726b5733c29027d7dc95b39d99", size = 241053 },
    { url = "https://files.pythonhosted.org/packages/50/1b/6921afe68c74868b4c9fa424dad3be35b095e16687989ebbb50ce4fceb7c/psutil-7.0.0-cp37-abi3-win_amd64.whl", hash = "sha256:4cf3d4eb1aa9b348dec30105c55cd9b7d4629285735a102beb4441e38db90553", size = 244885 },
]

[[package]]
name = "pyarrow"
version = "20.0.0"
source = { registry = "https://pypi.org/simple" }
sdist = { url = "https://files.pythonhosted.org/packages/a2/ee/a7810cb9f3d6e9238e61d312076a9859bf3668fd21c69744de9532383912/pyarrow-20.0.0.tar.gz", hash = "sha256:febc4a913592573c8d5805091a6c2b5064c8bd6e002131f01061797d91c783c1", size = 1125187 }
wheels = [
    { url = "https://files.pythonhosted.org/packages/a1/d6/0c10e0d54f6c13eb464ee9b67a68b8c71bcf2f67760ef5b6fbcddd2ab05f/pyarrow-20.0.0-cp312-cp312-macosx_12_0_arm64.whl", hash = "sha256:75a51a5b0eef32727a247707d4755322cb970be7e935172b6a3a9f9ae98404ba", size = 30815067 },
    { url = "https://files.pythonhosted.org/packages/7e/e2/04e9874abe4094a06fd8b0cbb0f1312d8dd7d707f144c2ec1e5e8f452ffa/pyarrow-20.0.0-cp312-cp312-macosx_12_0_x86_64.whl", hash = "sha256:211d5e84cecc640c7a3ab900f930aaff5cd2702177e0d562d426fb7c4f737781", size = 32297128 },
    { url = "https://files.pythonhosted.org/packages/31/fd/c565e5dcc906a3b471a83273039cb75cb79aad4a2d4a12f76cc5ae90a4b8/pyarrow-20.0.0-cp312-cp312-manylinux_2_17_aarch64.manylinux2014_aarch64.whl", hash = "sha256:4ba3cf4182828be7a896cbd232aa8dd6a31bd1f9e32776cc3796c012855e1199", size = 41334890 },
    { url = "https://files.pythonhosted.org/packages/af/a9/3bdd799e2c9b20c1ea6dc6fa8e83f29480a97711cf806e823f808c2316ac/pyarrow-20.0.0-cp312-cp312-manylinux_2_17_x86_64.manylinux2014_x86_64.whl", hash = "sha256:2c3a01f313ffe27ac4126f4c2e5ea0f36a5fc6ab51f8726cf41fee4b256680bd", size = 42421775 },
    { url = "https://files.pythonhosted.org/packages/10/f7/da98ccd86354c332f593218101ae56568d5dcedb460e342000bd89c49cc1/pyarrow-20.0.0-cp312-cp312-manylinux_2_28_aarch64.whl", hash = "sha256:a2791f69ad72addd33510fec7bb14ee06c2a448e06b649e264c094c5b5f7ce28", size = 40687231 },
    { url = "https://files.pythonhosted.org/packages/bb/1b/2168d6050e52ff1e6cefc61d600723870bf569cbf41d13db939c8cf97a16/pyarrow-20.0.0-cp312-cp312-manylinux_2_28_x86_64.whl", hash = "sha256:4250e28a22302ce8692d3a0e8ec9d9dde54ec00d237cff4dfa9c1fbf79e472a8", size = 42295639 },
    { url = "https://files.pythonhosted.org/packages/b2/66/2d976c0c7158fd25591c8ca55aee026e6d5745a021915a1835578707feb3/pyarrow-20.0.0-cp312-cp312-musllinux_1_2_aarch64.whl", hash = "sha256:89e030dc58fc760e4010148e6ff164d2f44441490280ef1e97a542375e41058e", size = 42908549 },
    { url = "https://files.pythonhosted.org/packages/31/a9/dfb999c2fc6911201dcbf348247f9cc382a8990f9ab45c12eabfd7243a38/pyarrow-20.0.0-cp312-cp312-musllinux_1_2_x86_64.whl", hash = "sha256:6102b4864d77102dbbb72965618e204e550135a940c2534711d5ffa787df2a5a", size = 44557216 },
    { url = "https://files.pythonhosted.org/packages/a0/8e/9adee63dfa3911be2382fb4d92e4b2e7d82610f9d9f668493bebaa2af50f/pyarrow-20.0.0-cp312-cp312-win_amd64.whl", hash = "sha256:96d6a0a37d9c98be08f5ed6a10831d88d52cac7b13f5287f1e0f625a0de8062b", size = 25660496 },
    { url = "https://files.pythonhosted.org/packages/9b/aa/daa413b81446d20d4dad2944110dcf4cf4f4179ef7f685dd5a6d7570dc8e/pyarrow-20.0.0-cp313-cp313-macosx_12_0_arm64.whl", hash = "sha256:a15532e77b94c61efadde86d10957950392999503b3616b2ffcef7621a002893", size = 30798501 },
    { url = "https://files.pythonhosted.org/packages/ff/75/2303d1caa410925de902d32ac215dc80a7ce7dd8dfe95358c165f2adf107/pyarrow-20.0.0-cp313-cp313-macosx_12_0_x86_64.whl", hash = "sha256:dd43f58037443af715f34f1322c782ec463a3c8a94a85fdb2d987ceb5658e061", size = 32277895 },
    { url = "https://files.pythonhosted.org/packages/92/41/fe18c7c0b38b20811b73d1bdd54b1fccba0dab0e51d2048878042d84afa8/pyarrow-20.0.0-cp313-cp313-manylinux_2_17_aarch64.manylinux2014_aarch64.whl", hash = "sha256:aa0d288143a8585806e3cc7c39566407aab646fb9ece164609dac1cfff45f6ae", size = 41327322 },
    { url = "https://files.pythonhosted.org/packages/da/ab/7dbf3d11db67c72dbf36ae63dcbc9f30b866c153b3a22ef728523943eee6/pyarrow-20.0.0-cp313-cp313-manylinux_2_17_x86_64.manylinux2014_x86_64.whl", hash = "sha256:b6953f0114f8d6f3d905d98e987d0924dabce59c3cda380bdfaa25a6201563b4", size = 42411441 },
    { url = "https://files.pythonhosted.org/packages/90/c3/0c7da7b6dac863af75b64e2f827e4742161128c350bfe7955b426484e226/pyarrow-20.0.0-cp313-cp313-manylinux_2_28_aarch64.whl", hash = "sha256:991f85b48a8a5e839b2128590ce07611fae48a904cae6cab1f089c5955b57eb5", size = 40677027 },
    { url = "https://files.pythonhosted.org/packages/be/27/43a47fa0ff9053ab5203bb3faeec435d43c0d8bfa40179bfd076cdbd4e1c/pyarrow-20.0.0-cp313-cp313-manylinux_2_28_x86_64.whl", hash = "sha256:97c8dc984ed09cb07d618d57d8d4b67a5100a30c3818c2fb0b04599f0da2de7b", size = 42281473 },
    { url = "https://files.pythonhosted.org/packages/bc/0b/d56c63b078876da81bbb9ba695a596eabee9b085555ed12bf6eb3b7cab0e/pyarrow-20.0.0-cp313-cp313-musllinux_1_2_aarch64.whl", hash = "sha256:9b71daf534f4745818f96c214dbc1e6124d7daf059167330b610fc69b6f3d3e3", size = 42893897 },
    { url = "https://files.pythonhosted.org/packages/92/ac/7d4bd020ba9145f354012838692d48300c1b8fe5634bfda886abcada67ed/pyarrow-20.0.0-cp313-cp313-musllinux_1_2_x86_64.whl", hash = "sha256:e8b88758f9303fa5a83d6c90e176714b2fd3852e776fc2d7e42a22dd6c2fb368", size = 44543847 },
    { url = "https://files.pythonhosted.org/packages/9d/07/290f4abf9ca702c5df7b47739c1b2c83588641ddfa2cc75e34a301d42e55/pyarrow-20.0.0-cp313-cp313-win_amd64.whl", hash = "sha256:30b3051b7975801c1e1d387e17c588d8ab05ced9b1e14eec57915f79869b5031", size = 25653219 },
    { url = "https://files.pythonhosted.org/packages/95/df/720bb17704b10bd69dde086e1400b8eefb8f58df3f8ac9cff6c425bf57f1/pyarrow-20.0.0-cp313-cp313t-macosx_12_0_arm64.whl", hash = "sha256:ca151afa4f9b7bc45bcc791eb9a89e90a9eb2772767d0b1e5389609c7d03db63", size = 30853957 },
    { url = "https://files.pythonhosted.org/packages/d9/72/0d5f875efc31baef742ba55a00a25213a19ea64d7176e0fe001c5d8b6e9a/pyarrow-20.0.0-cp313-cp313t-macosx_12_0_x86_64.whl", hash = "sha256:4680f01ecd86e0dd63e39eb5cd59ef9ff24a9d166db328679e36c108dc993d4c", size = 32247972 },
    { url = "https://files.pythonhosted.org/packages/d5/bc/e48b4fa544d2eea72f7844180eb77f83f2030b84c8dad860f199f94307ed/pyarrow-20.0.0-cp313-cp313t-manylinux_2_17_aarch64.manylinux2014_aarch64.whl", hash = "sha256:7f4c8534e2ff059765647aa69b75d6543f9fef59e2cd4c6d18015192565d2b70", size = 41256434 },
    { url = "https://files.pythonhosted.org/packages/c3/01/974043a29874aa2cf4f87fb07fd108828fc7362300265a2a64a94965e35b/pyarrow-20.0.0-cp313-cp313t-manylinux_2_17_x86_64.manylinux2014_x86_64.whl", hash = "sha256:3e1f8a47f4b4ae4c69c4d702cfbdfe4d41e18e5c7ef6f1bb1c50918c1e81c57b", size = 42353648 },
    { url = "https://files.pythonhosted.org/packages/68/95/cc0d3634cde9ca69b0e51cbe830d8915ea32dda2157560dda27ff3b3337b/pyarrow-20.0.0-cp313-cp313t-manylinux_2_28_aarch64.whl", hash = "sha256:a1f60dc14658efaa927f8214734f6a01a806d7690be4b3232ba526836d216122", size = 40619853 },
    { url = "https://files.pythonhosted.org/packages/29/c2/3ad40e07e96a3e74e7ed7cc8285aadfa84eb848a798c98ec0ad009eb6bcc/pyarrow-20.0.0-cp313-cp313t-manylinux_2_28_x86_64.whl", hash = "sha256:204a846dca751428991346976b914d6d2a82ae5b8316a6ed99789ebf976551e6", size = 42241743 },
    { url = "https://files.pythonhosted.org/packages/eb/cb/65fa110b483339add6a9bc7b6373614166b14e20375d4daa73483755f830/pyarrow-20.0.0-cp313-cp313t-musllinux_1_2_aarch64.whl", hash = "sha256:f3b117b922af5e4c6b9a9115825726cac7d8b1421c37c2b5e24fbacc8930612c", size = 42839441 },
    { url = "https://files.pythonhosted.org/packages/98/7b/f30b1954589243207d7a0fbc9997401044bf9a033eec78f6cb50da3f304a/pyarrow-20.0.0-cp313-cp313t-musllinux_1_2_x86_64.whl", hash = "sha256:e724a3fd23ae5b9c010e7be857f4405ed5e679db5c93e66204db1a69f733936a", size = 44503279 },
    { url = "https://files.pythonhosted.org/packages/37/40/ad395740cd641869a13bcf60851296c89624662575621968dcfafabaa7f6/pyarrow-20.0.0-cp313-cp313t-win_amd64.whl", hash = "sha256:82f1ee5133bd8f49d31be1299dc07f585136679666b502540db854968576faf9", size = 25944982 },
]

[[package]]
name = "pycparser"
version = "2.22"
source = { registry = "https://pypi.org/simple" }
sdist = { url = "https://files.pythonhosted.org/packages/1d/b2/31537cf4b1ca988837256c910a668b553fceb8f069bedc4b1c826024b52c/pycparser-2.22.tar.gz", hash = "sha256:491c8be9c040f5390f5bf44a5b07752bd07f56edf992381b05c701439eec10f6", size = 172736 }
wheels = [
    { url = "https://files.pythonhosted.org/packages/13/a3/a812df4e2dd5696d1f351d58b8fe16a405b234ad2886a0dab9183fb78109/pycparser-2.22-py3-none-any.whl", hash = "sha256:c3702b6d3dd8c7abc1afa565d7e63d53a1d0bd86cdc24edd75470f4de499cfcc", size = 117552 },
]

[[package]]
name = "pydantic"
version = "2.10.6"
source = { registry = "https://pypi.org/simple" }
dependencies = [
    { name = "annotated-types" },
    { name = "pydantic-core" },
    { name = "typing-extensions" },
]
sdist = { url = "https://files.pythonhosted.org/packages/b7/ae/d5220c5c52b158b1de7ca89fc5edb72f304a70a4c540c84c8844bf4008de/pydantic-2.10.6.tar.gz", hash = "sha256:ca5daa827cce33de7a42be142548b0096bf05a7e7b365aebfa5f8eeec7128236", size = 761681 }
wheels = [
    { url = "https://files.pythonhosted.org/packages/f4/3c/8cc1cc84deffa6e25d2d0c688ebb80635dfdbf1dbea3e30c541c8cf4d860/pydantic-2.10.6-py3-none-any.whl", hash = "sha256:427d664bf0b8a2b34ff5dd0f5a18df00591adcee7198fbd71981054cef37b584", size = 431696 },
]

[[package]]
name = "pydantic-core"
version = "2.27.2"
source = { registry = "https://pypi.org/simple" }
dependencies = [
    { name = "typing-extensions" },
]
sdist = { url = "https://files.pythonhosted.org/packages/fc/01/f3e5ac5e7c25833db5eb555f7b7ab24cd6f8c322d3a3ad2d67a952dc0abc/pydantic_core-2.27.2.tar.gz", hash = "sha256:eb026e5a4c1fee05726072337ff51d1efb6f59090b7da90d30ea58625b1ffb39", size = 413443 }
wheels = [
    { url = "https://files.pythonhosted.org/packages/d6/74/51c8a5482ca447871c93e142d9d4a92ead74de6c8dc5e66733e22c9bba89/pydantic_core-2.27.2-cp312-cp312-macosx_10_12_x86_64.whl", hash = "sha256:9e0c8cfefa0ef83b4da9588448b6d8d2a2bf1a53c3f1ae5fca39eb3061e2f0b0", size = 1893127 },
    { url = "https://files.pythonhosted.org/packages/d3/f3/c97e80721735868313c58b89d2de85fa80fe8dfeeed84dc51598b92a135e/pydantic_core-2.27.2-cp312-cp312-macosx_11_0_arm64.whl", hash = "sha256:83097677b8e3bd7eaa6775720ec8e0405f1575015a463285a92bfdfe254529ef", size = 1811340 },
    { url = "https://files.pythonhosted.org/packages/9e/91/840ec1375e686dbae1bd80a9e46c26a1e0083e1186abc610efa3d9a36180/pydantic_core-2.27.2-cp312-cp312-manylinux_2_17_aarch64.manylinux2014_aarch64.whl", hash = "sha256:172fce187655fece0c90d90a678424b013f8fbb0ca8b036ac266749c09438cb7", size = 1822900 },
    { url = "https://files.pythonhosted.org/packages/f6/31/4240bc96025035500c18adc149aa6ffdf1a0062a4b525c932065ceb4d868/pydantic_core-2.27.2-cp312-cp312-manylinux_2_17_armv7l.manylinux2014_armv7l.whl", hash = "sha256:519f29f5213271eeeeb3093f662ba2fd512b91c5f188f3bb7b27bc5973816934", size = 1869177 },
    { url = "https://files.pythonhosted.org/packages/fa/20/02fbaadb7808be578317015c462655c317a77a7c8f0ef274bc016a784c54/pydantic_core-2.27.2-cp312-cp312-manylinux_2_17_ppc64le.manylinux2014_ppc64le.whl", hash = "sha256:05e3a55d124407fffba0dd6b0c0cd056d10e983ceb4e5dbd10dda135c31071d6", size = 2038046 },
    { url = "https://files.pythonhosted.org/packages/06/86/7f306b904e6c9eccf0668248b3f272090e49c275bc488a7b88b0823444a4/pydantic_core-2.27.2-cp312-cp312-manylinux_2_17_s390x.manylinux2014_s390x.whl", hash = "sha256:9c3ed807c7b91de05e63930188f19e921d1fe90de6b4f5cd43ee7fcc3525cb8c", size = 2685386 },
    { url = "https://files.pythonhosted.org/packages/8d/f0/49129b27c43396581a635d8710dae54a791b17dfc50c70164866bbf865e3/pydantic_core-2.27.2-cp312-cp312-manylinux_2_17_x86_64.manylinux2014_x86_64.whl", hash = "sha256:6fb4aadc0b9a0c063206846d603b92030eb6f03069151a625667f982887153e2", size = 1997060 },
    { url = "https://files.pythonhosted.org/packages/0d/0f/943b4af7cd416c477fd40b187036c4f89b416a33d3cc0ab7b82708a667aa/pydantic_core-2.27.2-cp312-cp312-manylinux_2_5_i686.manylinux1_i686.whl", hash = "sha256:28ccb213807e037460326424ceb8b5245acb88f32f3d2777427476e1b32c48c4", size = 2004870 },
    { url = "https://files.pythonhosted.org/packages/35/40/aea70b5b1a63911c53a4c8117c0a828d6790483f858041f47bab0b779f44/pydantic_core-2.27.2-cp312-cp312-musllinux_1_1_aarch64.whl", hash = "sha256:de3cd1899e2c279b140adde9357c4495ed9d47131b4a4eaff9052f23398076b3", size = 1999822 },
    { url = "https://files.pythonhosted.org/packages/f2/b3/807b94fd337d58effc5498fd1a7a4d9d59af4133e83e32ae39a96fddec9d/pydantic_core-2.27.2-cp312-cp312-musllinux_1_1_armv7l.whl", hash = "sha256:220f892729375e2d736b97d0e51466252ad84c51857d4d15f5e9692f9ef12be4", size = 2130364 },
    { url = "https://files.pythonhosted.org/packages/fc/df/791c827cd4ee6efd59248dca9369fb35e80a9484462c33c6649a8d02b565/pydantic_core-2.27.2-cp312-cp312-musllinux_1_1_x86_64.whl", hash = "sha256:a0fcd29cd6b4e74fe8ddd2c90330fd8edf2e30cb52acda47f06dd615ae72da57", size = 2158303 },
    { url = "https://files.pythonhosted.org/packages/9b/67/4e197c300976af185b7cef4c02203e175fb127e414125916bf1128b639a9/pydantic_core-2.27.2-cp312-cp312-win32.whl", hash = "sha256:1e2cb691ed9834cd6a8be61228471d0a503731abfb42f82458ff27be7b2186fc", size = 1834064 },
    { url = "https://files.pythonhosted.org/packages/1f/ea/cd7209a889163b8dcca139fe32b9687dd05249161a3edda62860430457a5/pydantic_core-2.27.2-cp312-cp312-win_amd64.whl", hash = "sha256:cc3f1a99a4f4f9dd1de4fe0312c114e740b5ddead65bb4102884b384c15d8bc9", size = 1989046 },
    { url = "https://files.pythonhosted.org/packages/bc/49/c54baab2f4658c26ac633d798dab66b4c3a9bbf47cff5284e9c182f4137a/pydantic_core-2.27.2-cp312-cp312-win_arm64.whl", hash = "sha256:3911ac9284cd8a1792d3cb26a2da18f3ca26c6908cc434a18f730dc0db7bfa3b", size = 1885092 },
    { url = "https://files.pythonhosted.org/packages/41/b1/9bc383f48f8002f99104e3acff6cba1231b29ef76cfa45d1506a5cad1f84/pydantic_core-2.27.2-cp313-cp313-macosx_10_12_x86_64.whl", hash = "sha256:7d14bd329640e63852364c306f4d23eb744e0f8193148d4044dd3dacdaacbd8b", size = 1892709 },
    { url = "https://files.pythonhosted.org/packages/10/6c/e62b8657b834f3eb2961b49ec8e301eb99946245e70bf42c8817350cbefc/pydantic_core-2.27.2-cp313-cp313-macosx_11_0_arm64.whl", hash = "sha256:82f91663004eb8ed30ff478d77c4d1179b3563df6cdb15c0817cd1cdaf34d154", size = 1811273 },
    { url = "https://files.pythonhosted.org/packages/ba/15/52cfe49c8c986e081b863b102d6b859d9defc63446b642ccbbb3742bf371/pydantic_core-2.27.2-cp313-cp313-manylinux_2_17_aarch64.manylinux2014_aarch64.whl", hash = "sha256:71b24c7d61131bb83df10cc7e687433609963a944ccf45190cfc21e0887b08c9", size = 1823027 },
    { url = "https://files.pythonhosted.org/packages/b1/1c/b6f402cfc18ec0024120602bdbcebc7bdd5b856528c013bd4d13865ca473/pydantic_core-2.27.2-cp313-cp313-manylinux_2_17_armv7l.manylinux2014_armv7l.whl", hash = "sha256:fa8e459d4954f608fa26116118bb67f56b93b209c39b008277ace29937453dc9", size = 1868888 },
    { url = "https://files.pythonhosted.org/packages/bd/7b/8cb75b66ac37bc2975a3b7de99f3c6f355fcc4d89820b61dffa8f1e81677/pydantic_core-2.27.2-cp313-cp313-manylinux_2_17_ppc64le.manylinux2014_ppc64le.whl", hash = "sha256:ce8918cbebc8da707ba805b7fd0b382816858728ae7fe19a942080c24e5b7cd1", size = 2037738 },
    { url = "https://files.pythonhosted.org/packages/c8/f1/786d8fe78970a06f61df22cba58e365ce304bf9b9f46cc71c8c424e0c334/pydantic_core-2.27.2-cp313-cp313-manylinux_2_17_s390x.manylinux2014_s390x.whl", hash = "sha256:eda3f5c2a021bbc5d976107bb302e0131351c2ba54343f8a496dc8783d3d3a6a", size = 2685138 },
    { url = "https://files.pythonhosted.org/packages/a6/74/d12b2cd841d8724dc8ffb13fc5cef86566a53ed358103150209ecd5d1999/pydantic_core-2.27.2-cp313-cp313-manylinux_2_17_x86_64.manylinux2014_x86_64.whl", hash = "sha256:bd8086fa684c4775c27f03f062cbb9eaa6e17f064307e86b21b9e0abc9c0f02e", size = 1997025 },
    { url = "https://files.pythonhosted.org/packages/a0/6e/940bcd631bc4d9a06c9539b51f070b66e8f370ed0933f392db6ff350d873/pydantic_core-2.27.2-cp313-cp313-manylinux_2_5_i686.manylinux1_i686.whl", hash = "sha256:8d9b3388db186ba0c099a6d20f0604a44eabdeef1777ddd94786cdae158729e4", size = 2004633 },
    { url = "https://files.pythonhosted.org/packages/50/cc/a46b34f1708d82498c227d5d80ce615b2dd502ddcfd8376fc14a36655af1/pydantic_core-2.27.2-cp313-cp313-musllinux_1_1_aarch64.whl", hash = "sha256:7a66efda2387de898c8f38c0cf7f14fca0b51a8ef0b24bfea5849f1b3c95af27", size = 1999404 },
    { url = "https://files.pythonhosted.org/packages/ca/2d/c365cfa930ed23bc58c41463bae347d1005537dc8db79e998af8ba28d35e/pydantic_core-2.27.2-cp313-cp313-musllinux_1_1_armv7l.whl", hash = "sha256:18a101c168e4e092ab40dbc2503bdc0f62010e95d292b27827871dc85450d7ee", size = 2130130 },
    { url = "https://files.pythonhosted.org/packages/f4/d7/eb64d015c350b7cdb371145b54d96c919d4db516817f31cd1c650cae3b21/pydantic_core-2.27.2-cp313-cp313-musllinux_1_1_x86_64.whl", hash = "sha256:ba5dd002f88b78a4215ed2f8ddbdf85e8513382820ba15ad5ad8955ce0ca19a1", size = 2157946 },
    { url = "https://files.pythonhosted.org/packages/a4/99/bddde3ddde76c03b65dfd5a66ab436c4e58ffc42927d4ff1198ffbf96f5f/pydantic_core-2.27.2-cp313-cp313-win32.whl", hash = "sha256:1ebaf1d0481914d004a573394f4be3a7616334be70261007e47c2a6fe7e50130", size = 1834387 },
    { url = "https://files.pythonhosted.org/packages/71/47/82b5e846e01b26ac6f1893d3c5f9f3a2eb6ba79be26eef0b759b4fe72946/pydantic_core-2.27.2-cp313-cp313-win_amd64.whl", hash = "sha256:953101387ecf2f5652883208769a79e48db18c6df442568a0b5ccd8c2723abee", size = 1990453 },
    { url = "https://files.pythonhosted.org/packages/51/b2/b2b50d5ecf21acf870190ae5d093602d95f66c9c31f9d5de6062eb329ad1/pydantic_core-2.27.2-cp313-cp313-win_arm64.whl", hash = "sha256:ac4dbfd1691affb8f48c2c13241a2e3b60ff23247cbcf981759c768b6633cf8b", size = 1885186 },
]

[[package]]
name = "pydantic-settings"
version = "2.10.1"
source = { registry = "https://pypi.org/simple" }
dependencies = [
    { name = "pydantic" },
    { name = "python-dotenv" },
    { name = "typing-inspection" },
]
sdist = { url = "https://files.pythonhosted.org/packages/68/85/1ea668bbab3c50071ca613c6ab30047fb36ab0da1b92fa8f17bbc38fd36c/pydantic_settings-2.10.1.tar.gz", hash = "sha256:06f0062169818d0f5524420a360d632d5857b83cffd4d42fe29597807a1614ee", size = 172583 }
wheels = [
    { url = "https://files.pythonhosted.org/packages/58/f0/427018098906416f580e3cf1366d3b1abfb408a0652e9f31600c24a1903c/pydantic_settings-2.10.1-py3-none-any.whl", hash = "sha256:a60952460b99cf661dc25c29c0ef171721f98bfcb52ef8d9ea4c943d7c8cc796", size = 45235 },
]

[[package]]
name = "pygments"
version = "2.19.2"
source = { registry = "https://pypi.org/simple" }
sdist = { url = "https://files.pythonhosted.org/packages/b0/77/a5b8c569bf593b0140bde72ea885a803b82086995367bf2037de0159d924/pygments-2.19.2.tar.gz", hash = "sha256:636cb2477cec7f8952536970bc533bc43743542f70392ae026374600add5b887", size = 4968631 }
wheels = [
    { url = "https://files.pythonhosted.org/packages/c7/21/705964c7812476f378728bdf590ca4b771ec72385c533964653c68e86bdc/pygments-2.19.2-py3-none-any.whl", hash = "sha256:86540386c03d588bb81d44bc3928634ff26449851e99741617ecb9037ee5ec0b", size = 1225217 },
]

[[package]]
name = "pyjwt"
version = "2.10.1"
source = { registry = "https://pypi.org/simple" }
sdist = { url = "https://files.pythonhosted.org/packages/e7/46/bd74733ff231675599650d3e47f361794b22ef3e3770998dda30d3b63726/pyjwt-2.10.1.tar.gz", hash = "sha256:3cc5772eb20009233caf06e9d8a0577824723b44e6648ee0a2aedb6cf9381953", size = 87785 }
wheels = [
    { url = "https://files.pythonhosted.org/packages/61/ad/689f02752eeec26aed679477e80e632ef1b682313be70793d798c1d5fc8f/PyJWT-2.10.1-py3-none-any.whl", hash = "sha256:dcdd193e30abefd5debf142f9adfcdd2b58004e644f25406ffaebd50bd98dacb", size = 22997 },
]

[[package]]
name = "pylint"
version = "3.3.7"
source = { registry = "https://pypi.org/simple" }
dependencies = [
    { name = "astroid" },
    { name = "colorama", marker = "sys_platform == 'win32'" },
    { name = "dill" },
    { name = "isort" },
    { name = "mccabe" },
    { name = "platformdirs" },
    { name = "tomlkit" },
]
sdist = { url = "https://files.pythonhosted.org/packages/1c/e4/83e487d3ddd64ab27749b66137b26dc0c5b5c161be680e6beffdc99070b3/pylint-3.3.7.tar.gz", hash = "sha256:2b11de8bde49f9c5059452e0c310c079c746a0a8eeaa789e5aa966ecc23e4559", size = 1520709 }
wheels = [
    { url = "https://files.pythonhosted.org/packages/e8/83/bff755d09e31b5d25cc7fdc4bf3915d1a404e181f1abf0359af376845c24/pylint-3.3.7-py3-none-any.whl", hash = "sha256:43860aafefce92fca4cf6b61fe199cdc5ae54ea28f9bf4cd49de267b5195803d", size = 522565 },
]

[[package]]
name = "pymilvus"
version = "2.5.11"
source = { registry = "https://pypi.org/simple" }
dependencies = [
    { name = "grpcio" },
    { name = "milvus-lite", marker = "sys_platform != 'win32'" },
    { name = "pandas" },
    { name = "protobuf" },
    { name = "python-dotenv" },
    { name = "setuptools" },
    { name = "ujson" },
]
sdist = { url = "https://files.pythonhosted.org/packages/e4/d9/3a76b1f5014a20efcfe1bb0aa46423d9cf1df5ab2ce8b1479248b943692a/pymilvus-2.5.11.tar.gz", hash = "sha256:cb1c291c659da73c58f2f5c2bd5bcbb87feb76f720afd72b9e7ace813d384c83", size = 1262466 }
wheels = [
    { url = "https://files.pythonhosted.org/packages/e7/2c/a9f2c2daff511e127616a4294e597bf4c7626d49865f62865432698c7ba9/pymilvus-2.5.11-py3-none-any.whl", hash = "sha256:20417ea0f364cd8e9d3783b432ad25c32cff8f3ceb40cdfdf54f8bbcf052cd7e", size = 228115 },
]

[[package]]
name = "pytest"
version = "8.4.1"
source = { registry = "https://pypi.org/simple" }
dependencies = [
    { name = "colorama", marker = "sys_platform == 'win32'" },
    { name = "iniconfig" },
    { name = "packaging" },
    { name = "pluggy" },
    { name = "pygments" },
]
sdist = { url = "https://files.pythonhosted.org/packages/08/ba/45911d754e8eba3d5a841a5ce61a65a685ff1798421ac054f85aa8747dfb/pytest-8.4.1.tar.gz", hash = "sha256:7c67fd69174877359ed9371ec3af8a3d2b04741818c51e5e99cc1742251fa93c", size = 1517714 }
wheels = [
    { url = "https://files.pythonhosted.org/packages/29/16/c8a903f4c4dffe7a12843191437d7cd8e32751d5de349d45d3fe69544e87/pytest-8.4.1-py3-none-any.whl", hash = "sha256:539c70ba6fcead8e78eebbf1115e8b589e7565830d7d006a8723f19ac8a0afb7", size = 365474 },
]

[[package]]
name = "pytest-aiohttp"
version = "1.1.0"
source = { registry = "https://pypi.org/simple" }
dependencies = [
    { name = "aiohttp" },
    { name = "pytest" },
    { name = "pytest-asyncio" },
]
sdist = { url = "https://files.pythonhosted.org/packages/72/4b/d326890c153f2c4ce1bf45d07683c08c10a1766058a22934620bc6ac6592/pytest_aiohttp-1.1.0.tar.gz", hash = "sha256:147de8cb164f3fc9d7196967f109ab3c0b93ea3463ab50631e56438eab7b5adc", size = 12842 }
wheels = [
    { url = "https://files.pythonhosted.org/packages/ba/0f/e6af71c02e0f1098eaf7d2dbf3ffdf0a69fc1e0ef174f96af05cef161f1b/pytest_aiohttp-1.1.0-py3-none-any.whl", hash = "sha256:f39a11693a0dce08dd6c542d241e199dd8047a6e6596b2bcfa60d373f143456d", size = 8932 },
]

[[package]]
name = "pytest-asyncio"
version = "1.0.0"
source = { registry = "https://pypi.org/simple" }
dependencies = [
    { name = "pytest" },
]
sdist = { url = "https://files.pythonhosted.org/packages/d0/d4/14f53324cb1a6381bef29d698987625d80052bb33932d8e7cbf9b337b17c/pytest_asyncio-1.0.0.tar.gz", hash = "sha256:d15463d13f4456e1ead2594520216b225a16f781e144f8fdf6c5bb4667c48b3f", size = 46960 }
wheels = [
    { url = "https://files.pythonhosted.org/packages/30/05/ce271016e351fddc8399e546f6e23761967ee09c8c568bbfbecb0c150171/pytest_asyncio-1.0.0-py3-none-any.whl", hash = "sha256:4f024da9f1ef945e680dc68610b52550e36590a67fd31bb3b4943979a1f90ef3", size = 15976 },
]

[[package]]
name = "pytest-dotenv"
version = "0.5.2"
source = { registry = "https://pypi.org/simple" }
dependencies = [
    { name = "pytest" },
    { name = "python-dotenv" },
]
sdist = { url = "https://files.pythonhosted.org/packages/cd/b0/cafee9c627c1bae228eb07c9977f679b3a7cb111b488307ab9594ba9e4da/pytest-dotenv-0.5.2.tar.gz", hash = "sha256:2dc6c3ac6d8764c71c6d2804e902d0ff810fa19692e95fe138aefc9b1aa73732", size = 3782 }
wheels = [
    { url = "https://files.pythonhosted.org/packages/d0/da/9da67c67b3d0963160e3d2cbc7c38b6fae342670cc8e6d5936644b2cf944/pytest_dotenv-0.5.2-py3-none-any.whl", hash = "sha256:40a2cece120a213898afaa5407673f6bd924b1fa7eafce6bda0e8abffe2f710f", size = 3993 },
]

[[package]]
name = "python-dateutil"
version = "2.9.0.post0"
source = { registry = "https://pypi.org/simple" }
dependencies = [
    { name = "six" },
]
sdist = { url = "https://files.pythonhosted.org/packages/66/c0/0c8b6ad9f17a802ee498c46e004a0eb49bc148f2fd230864601a86dcf6db/python-dateutil-2.9.0.post0.tar.gz", hash = "sha256:37dd54208da7e1cd875388217d5e00ebd4179249f90fb72437e91a35459a0ad3", size = 342432 }
wheels = [
    { url = "https://files.pythonhosted.org/packages/ec/57/56b9bcc3c9c6a792fcbaf139543cee77261f3651ca9da0c93f5c1221264b/python_dateutil-2.9.0.post0-py2.py3-none-any.whl", hash = "sha256:a8b2bc7bffae282281c8140a97d3aa9c14da0b136dfe83f850eea9a5f7470427", size = 229892 },
]

[[package]]
name = "python-dotenv"
version = "1.1.1"
source = { registry = "https://pypi.org/simple" }
sdist = { url = "https://files.pythonhosted.org/packages/f6/b0/4bc07ccd3572a2f9df7e6782f52b0c6c90dcbb803ac4a167702d7d0dfe1e/python_dotenv-1.1.1.tar.gz", hash = "sha256:a8a6399716257f45be6a007360200409fce5cda2661e3dec71d23dc15f6189ab", size = 41978 }
wheels = [
    { url = "https://files.pythonhosted.org/packages/5f/ed/539768cf28c661b5b068d66d96a2f155c4971a5d55684a514c1a0e0dec2f/python_dotenv-1.1.1-py3-none-any.whl", hash = "sha256:31f23644fe2602f88ff55e1f5c79ba497e01224ee7737937930c448e4d0e24dc", size = 20556 },
]

[[package]]
name = "python-multipart"
version = "0.0.20"
source = { registry = "https://pypi.org/simple" }
sdist = { url = "https://files.pythonhosted.org/packages/f3/87/f44d7c9f274c7ee665a29b885ec97089ec5dc034c7f3fafa03da9e39a09e/python_multipart-0.0.20.tar.gz", hash = "sha256:8dd0cab45b8e23064ae09147625994d090fa46f5b0d1e13af944c331a7fa9d13", size = 37158 }
wheels = [
    { url = "https://files.pythonhosted.org/packages/45/58/38b5afbc1a800eeea951b9285d3912613f2603bdf897a4ab0f4bd7f405fc/python_multipart-0.0.20-py3-none-any.whl", hash = "sha256:8a62d3a8335e06589fe01f2a3e178cdcc632f3fbe0d492ad9ee0ec35aab1f104", size = 24546 },
]

[[package]]
name = "pytz"
version = "2025.2"
source = { registry = "https://pypi.org/simple" }
sdist = { url = "https://files.pythonhosted.org/packages/f8/bf/abbd3cdfb8fbc7fb3d4d38d320f2441b1e7cbe29be4f23797b4a2b5d8aac/pytz-2025.2.tar.gz", hash = "sha256:360b9e3dbb49a209c21ad61809c7fb453643e048b38924c765813546746e81c3", size = 320884 }
wheels = [
    { url = "https://files.pythonhosted.org/packages/81/c4/34e93fe5f5429d7570ec1fa436f1986fb1f00c3e0f43a589fe2bbcd22c3f/pytz-2025.2-py2.py3-none-any.whl", hash = "sha256:5ddf76296dd8c44c26eb8f4b6f35488f3ccbf6fbbd7adee0b7262d43f0ec2f00", size = 509225 },
]

[[package]]
name = "pywin32"
version = "310"
source = { registry = "https://pypi.org/simple" }
wheels = [
    { url = "https://files.pythonhosted.org/packages/6b/ec/4fdbe47932f671d6e348474ea35ed94227fb5df56a7c30cbbb42cd396ed0/pywin32-310-cp312-cp312-win32.whl", hash = "sha256:8a75a5cc3893e83a108c05d82198880704c44bbaee4d06e442e471d3c9ea4f3d", size = 8796239 },
    { url = "https://files.pythonhosted.org/packages/e3/e5/b0627f8bb84e06991bea89ad8153a9e50ace40b2e1195d68e9dff6b03d0f/pywin32-310-cp312-cp312-win_amd64.whl", hash = "sha256:bf5c397c9a9a19a6f62f3fb821fbf36cac08f03770056711f765ec1503972060", size = 9503839 },
    { url = "https://files.pythonhosted.org/packages/1f/32/9ccf53748df72301a89713936645a664ec001abd35ecc8578beda593d37d/pywin32-310-cp312-cp312-win_arm64.whl", hash = "sha256:2349cc906eae872d0663d4d6290d13b90621eaf78964bb1578632ff20e152966", size = 8459470 },
    { url = "https://files.pythonhosted.org/packages/1c/09/9c1b978ffc4ae53999e89c19c77ba882d9fce476729f23ef55211ea1c034/pywin32-310-cp313-cp313-win32.whl", hash = "sha256:5d241a659c496ada3253cd01cfaa779b048e90ce4b2b38cd44168ad555ce74ab", size = 8794384 },
    { url = "https://files.pythonhosted.org/packages/45/3c/b4640f740ffebadd5d34df35fecba0e1cfef8fde9f3e594df91c28ad9b50/pywin32-310-cp313-cp313-win_amd64.whl", hash = "sha256:667827eb3a90208ddbdcc9e860c81bde63a135710e21e4cb3348968e4bd5249e", size = 9503039 },
    { url = "https://files.pythonhosted.org/packages/b4/f4/f785020090fb050e7fb6d34b780f2231f302609dc964672f72bfaeb59a28/pywin32-310-cp313-cp313-win_arm64.whl", hash = "sha256:e308f831de771482b7cf692a1f308f8fca701b2d8f9dde6cc440c7da17e47b33", size = 8458152 },
]

[[package]]
name = "pyyaml"
version = "6.0.2"
source = { registry = "https://pypi.org/simple" }
sdist = { url = "https://files.pythonhosted.org/packages/54/ed/79a089b6be93607fa5cdaedf301d7dfb23af5f25c398d5ead2525b063e17/pyyaml-6.0.2.tar.gz", hash = "sha256:d584d9ec91ad65861cc08d42e834324ef890a082e591037abe114850ff7bbc3e", size = 130631 }
wheels = [
    { url = "https://files.pythonhosted.org/packages/86/0c/c581167fc46d6d6d7ddcfb8c843a4de25bdd27e4466938109ca68492292c/PyYAML-6.0.2-cp312-cp312-macosx_10_9_x86_64.whl", hash = "sha256:c70c95198c015b85feafc136515252a261a84561b7b1d51e3384e0655ddf25ab", size = 183873 },
    { url = "https://files.pythonhosted.org/packages/a8/0c/38374f5bb272c051e2a69281d71cba6fdb983413e6758b84482905e29a5d/PyYAML-6.0.2-cp312-cp312-macosx_11_0_arm64.whl", hash = "sha256:ce826d6ef20b1bc864f0a68340c8b3287705cae2f8b4b1d932177dcc76721725", size = 173302 },
    { url = "https://files.pythonhosted.org/packages/c3/93/9916574aa8c00aa06bbac729972eb1071d002b8e158bd0e83a3b9a20a1f7/PyYAML-6.0.2-cp312-cp312-manylinux_2_17_aarch64.manylinux2014_aarch64.whl", hash = "sha256:1f71ea527786de97d1a0cc0eacd1defc0985dcf6b3f17bb77dcfc8c34bec4dc5", size = 739154 },
    { url = "https://files.pythonhosted.org/packages/95/0f/b8938f1cbd09739c6da569d172531567dbcc9789e0029aa070856f123984/PyYAML-6.0.2-cp312-cp312-manylinux_2_17_s390x.manylinux2014_s390x.whl", hash = "sha256:9b22676e8097e9e22e36d6b7bda33190d0d400f345f23d4065d48f4ca7ae0425", size = 766223 },
    { url = "https://files.pythonhosted.org/packages/b9/2b/614b4752f2e127db5cc206abc23a8c19678e92b23c3db30fc86ab731d3bd/PyYAML-6.0.2-cp312-cp312-manylinux_2_17_x86_64.manylinux2014_x86_64.whl", hash = "sha256:80bab7bfc629882493af4aa31a4cfa43a4c57c83813253626916b8c7ada83476", size = 767542 },
    { url = "https://files.pythonhosted.org/packages/d4/00/dd137d5bcc7efea1836d6264f049359861cf548469d18da90cd8216cf05f/PyYAML-6.0.2-cp312-cp312-musllinux_1_1_aarch64.whl", hash = "sha256:0833f8694549e586547b576dcfaba4a6b55b9e96098b36cdc7ebefe667dfed48", size = 731164 },
    { url = "https://files.pythonhosted.org/packages/c9/1f/4f998c900485e5c0ef43838363ba4a9723ac0ad73a9dc42068b12aaba4e4/PyYAML-6.0.2-cp312-cp312-musllinux_1_1_x86_64.whl", hash = "sha256:8b9c7197f7cb2738065c481a0461e50ad02f18c78cd75775628afb4d7137fb3b", size = 756611 },
    { url = "https://files.pythonhosted.org/packages/df/d1/f5a275fdb252768b7a11ec63585bc38d0e87c9e05668a139fea92b80634c/PyYAML-6.0.2-cp312-cp312-win32.whl", hash = "sha256:ef6107725bd54b262d6dedcc2af448a266975032bc85ef0172c5f059da6325b4", size = 140591 },
    { url = "https://files.pythonhosted.org/packages/0c/e8/4f648c598b17c3d06e8753d7d13d57542b30d56e6c2dedf9c331ae56312e/PyYAML-6.0.2-cp312-cp312-win_amd64.whl", hash = "sha256:7e7401d0de89a9a855c839bc697c079a4af81cf878373abd7dc625847d25cbd8", size = 156338 },
    { url = "https://files.pythonhosted.org/packages/ef/e3/3af305b830494fa85d95f6d95ef7fa73f2ee1cc8ef5b495c7c3269fb835f/PyYAML-6.0.2-cp313-cp313-macosx_10_13_x86_64.whl", hash = "sha256:efdca5630322a10774e8e98e1af481aad470dd62c3170801852d752aa7a783ba", size = 181309 },
    { url = "https://files.pythonhosted.org/packages/45/9f/3b1c20a0b7a3200524eb0076cc027a970d320bd3a6592873c85c92a08731/PyYAML-6.0.2-cp313-cp313-macosx_11_0_arm64.whl", hash = "sha256:50187695423ffe49e2deacb8cd10510bc361faac997de9efef88badc3bb9e2d1", size = 171679 },
    { url = "https://files.pythonhosted.org/packages/7c/9a/337322f27005c33bcb656c655fa78325b730324c78620e8328ae28b64d0c/PyYAML-6.0.2-cp313-cp313-manylinux_2_17_aarch64.manylinux2014_aarch64.whl", hash = "sha256:0ffe8360bab4910ef1b9e87fb812d8bc0a308b0d0eef8c8f44e0254ab3b07133", size = 733428 },
    { url = "https://files.pythonhosted.org/packages/a3/69/864fbe19e6c18ea3cc196cbe5d392175b4cf3d5d0ac1403ec3f2d237ebb5/PyYAML-6.0.2-cp313-cp313-manylinux_2_17_s390x.manylinux2014_s390x.whl", hash = "sha256:17e311b6c678207928d649faa7cb0d7b4c26a0ba73d41e99c4fff6b6c3276484", size = 763361 },
    { url = "https://files.pythonhosted.org/packages/04/24/b7721e4845c2f162d26f50521b825fb061bc0a5afcf9a386840f23ea19fa/PyYAML-6.0.2-cp313-cp313-manylinux_2_17_x86_64.manylinux2014_x86_64.whl", hash = "sha256:70b189594dbe54f75ab3a1acec5f1e3faa7e8cf2f1e08d9b561cb41b845f69d5", size = 759523 },
    { url = "https://files.pythonhosted.org/packages/2b/b2/e3234f59ba06559c6ff63c4e10baea10e5e7df868092bf9ab40e5b9c56b6/PyYAML-6.0.2-cp313-cp313-musllinux_1_1_aarch64.whl", hash = "sha256:41e4e3953a79407c794916fa277a82531dd93aad34e29c2a514c2c0c5fe971cc", size = 726660 },
    { url = "https://files.pythonhosted.org/packages/fe/0f/25911a9f080464c59fab9027482f822b86bf0608957a5fcc6eaac85aa515/PyYAML-6.0.2-cp313-cp313-musllinux_1_1_x86_64.whl", hash = "sha256:68ccc6023a3400877818152ad9a1033e3db8625d899c72eacb5a668902e4d652", size = 751597 },
    { url = "https://files.pythonhosted.org/packages/14/0d/e2c3b43bbce3cf6bd97c840b46088a3031085179e596d4929729d8d68270/PyYAML-6.0.2-cp313-cp313-win32.whl", hash = "sha256:bc2fa7c6b47d6bc618dd7fb02ef6fdedb1090ec036abab80d4681424b84c1183", size = 140527 },
    { url = "https://files.pythonhosted.org/packages/fa/de/02b54f42487e3d3c6efb3f89428677074ca7bf43aae402517bc7cca949f3/PyYAML-6.0.2-cp313-cp313-win_amd64.whl", hash = "sha256:8388ee1976c416731879ac16da0aff3f63b286ffdd57cdeb95f3f2e085687563", size = 156446 },
]

[[package]]
name = "ragas"
version = "0.2.15"
source = { registry = "https://pypi.org/simple" }
dependencies = [
    { name = "appdirs" },
    { name = "datasets" },
    { name = "diskcache" },
    { name = "langchain" },
    { name = "langchain-community" },
    { name = "langchain-core" },
    { name = "langchain-openai" },
    { name = "nest-asyncio" },
    { name = "numpy" },
    { name = "openai" },
    { name = "pydantic" },
    { name = "tiktoken" },
]
sdist = { url = "https://files.pythonhosted.org/packages/6c/0f/04fddfa94744b1c3d8901aed8832a6b4193cc8e4886881f1bb88ff055350/ragas-0.2.15.tar.gz", hash = "sha256:2d0cd77b315a9c9c02ceb0a19ca8a48e82e1d02416587a2944ea51e6e327cd7b", size = 40867766 }
wheels = [
    { url = "https://files.pythonhosted.org/packages/f2/9b/a5641da8aab06e069885a9ffa1b4897878f14c5b9807a9e3c5f1f532a6a9/ragas-0.2.15-py3-none-any.whl", hash = "sha256:298cd3d1fe3bd21ca4d31023a55079740d7bdd27a8c915bb371cec3c50cde608", size = 190947 },
]

[[package]]
name = "redis"
version = "5.2.1"
source = { registry = "https://pypi.org/simple" }
sdist = { url = "https://files.pythonhosted.org/packages/47/da/d283a37303a995cd36f8b92db85135153dc4f7a8e4441aa827721b442cfb/redis-5.2.1.tar.gz", hash = "sha256:16f2e22dff21d5125e8481515e386711a34cbec50f0e44413dd7d9c060a54e0f", size = 4608355 }
wheels = [
    { url = "https://files.pythonhosted.org/packages/3c/5f/fa26b9b2672cbe30e07d9a5bdf39cf16e3b80b42916757c5f92bca88e4ba/redis-5.2.1-py3-none-any.whl", hash = "sha256:ee7e1056b9aea0f04c6c2ed59452947f34c4940ee025f5dd83e6a6418b6989e4", size = 261502 },
]

[[package]]
name = "referencing"
version = "0.36.2"
source = { registry = "https://pypi.org/simple" }
dependencies = [
    { name = "attrs" },
    { name = "rpds-py" },
    { name = "typing-extensions", marker = "python_full_version < '3.13'" },
]
sdist = { url = "https://files.pythonhosted.org/packages/2f/db/98b5c277be99dd18bfd91dd04e1b759cad18d1a338188c936e92f921c7e2/referencing-0.36.2.tar.gz", hash = "sha256:df2e89862cd09deabbdba16944cc3f10feb6b3e6f18e902f7cc25609a34775aa", size = 74744 }
wheels = [
    { url = "https://files.pythonhosted.org/packages/c1/b1/3baf80dc6d2b7bc27a95a67752d0208e410351e3feb4eb78de5f77454d8d/referencing-0.36.2-py3-none-any.whl", hash = "sha256:e8699adbbf8b5c7de96d8ffa0eb5c158b3beafce084968e2ea8bb08c6794dcd0", size = 26775 },
]

[[package]]
name = "regex"
version = "2024.11.6"
source = { registry = "https://pypi.org/simple" }
sdist = { url = "https://files.pythonhosted.org/packages/8e/5f/bd69653fbfb76cf8604468d3b4ec4c403197144c7bfe0e6a5fc9e02a07cb/regex-2024.11.6.tar.gz", hash = "sha256:7ab159b063c52a0333c884e4679f8d7a85112ee3078fe3d9004b2dd875585519", size = 399494 }
wheels = [
    { url = "https://files.pythonhosted.org/packages/ba/30/9a87ce8336b172cc232a0db89a3af97929d06c11ceaa19d97d84fa90a8f8/regex-2024.11.6-cp312-cp312-macosx_10_13_universal2.whl", hash = "sha256:52fb28f528778f184f870b7cf8f225f5eef0a8f6e3778529bdd40c7b3920796a", size = 483781 },
    { url = "https://files.pythonhosted.org/packages/01/e8/00008ad4ff4be8b1844786ba6636035f7ef926db5686e4c0f98093612add/regex-2024.11.6-cp312-cp312-macosx_10_13_x86_64.whl", hash = "sha256:fdd6028445d2460f33136c55eeb1f601ab06d74cb3347132e1c24250187500d9", size = 288455 },
    { url = "https://files.pythonhosted.org/packages/60/85/cebcc0aff603ea0a201667b203f13ba75d9fc8668fab917ac5b2de3967bc/regex-2024.11.6-cp312-cp312-macosx_11_0_arm64.whl", hash = "sha256:805e6b60c54bf766b251e94526ebad60b7de0c70f70a4e6210ee2891acb70bf2", size = 284759 },
    { url = "https://files.pythonhosted.org/packages/94/2b/701a4b0585cb05472a4da28ee28fdfe155f3638f5e1ec92306d924e5faf0/regex-2024.11.6-cp312-cp312-manylinux_2_17_aarch64.manylinux2014_aarch64.whl", hash = "sha256:b85c2530be953a890eaffde05485238f07029600e8f098cdf1848d414a8b45e4", size = 794976 },
    { url = "https://files.pythonhosted.org/packages/4b/bf/fa87e563bf5fee75db8915f7352e1887b1249126a1be4813837f5dbec965/regex-2024.11.6-cp312-cp312-manylinux_2_17_ppc64le.manylinux2014_ppc64le.whl", hash = "sha256:bb26437975da7dc36b7efad18aa9dd4ea569d2357ae6b783bf1118dabd9ea577", size = 833077 },
    { url = "https://files.pythonhosted.org/packages/a1/56/7295e6bad94b047f4d0834e4779491b81216583c00c288252ef625c01d23/regex-2024.11.6-cp312-cp312-manylinux_2_17_s390x.manylinux2014_s390x.whl", hash = "sha256:abfa5080c374a76a251ba60683242bc17eeb2c9818d0d30117b4486be10c59d3", size = 823160 },
    { url = "https://files.pythonhosted.org/packages/fb/13/e3b075031a738c9598c51cfbc4c7879e26729c53aa9cca59211c44235314/regex-2024.11.6-cp312-cp312-manylinux_2_17_x86_64.manylinux2014_x86_64.whl", hash = "sha256:70b7fa6606c2881c1db9479b0eaa11ed5dfa11c8d60a474ff0e095099f39d98e", size = 796896 },
    { url = "https://files.pythonhosted.org/packages/24/56/0b3f1b66d592be6efec23a795b37732682520b47c53da5a32c33ed7d84e3/regex-2024.11.6-cp312-cp312-manylinux_2_5_i686.manylinux1_i686.manylinux_2_17_i686.manylinux2014_i686.whl", hash = "sha256:0c32f75920cf99fe6b6c539c399a4a128452eaf1af27f39bce8909c9a3fd8cbe", size = 783997 },
    { url = "https://files.pythonhosted.org/packages/f9/a1/eb378dada8b91c0e4c5f08ffb56f25fcae47bf52ad18f9b2f33b83e6d498/regex-2024.11.6-cp312-cp312-musllinux_1_2_aarch64.whl", hash = "sha256:982e6d21414e78e1f51cf595d7f321dcd14de1f2881c5dc6a6e23bbbbd68435e", size = 781725 },
    { url = "https://files.pythonhosted.org/packages/83/f2/033e7dec0cfd6dda93390089864732a3409246ffe8b042e9554afa9bff4e/regex-2024.11.6-cp312-cp312-musllinux_1_2_i686.whl", hash = "sha256:a7c2155f790e2fb448faed6dd241386719802296ec588a8b9051c1f5c481bc29", size = 789481 },
    { url = "https://files.pythonhosted.org/packages/83/23/15d4552ea28990a74e7696780c438aadd73a20318c47e527b47a4a5a596d/regex-2024.11.6-cp312-cp312-musllinux_1_2_ppc64le.whl", hash = "sha256:149f5008d286636e48cd0b1dd65018548944e495b0265b45e1bffecce1ef7f39", size = 852896 },
    { url = "https://files.pythonhosted.org/packages/e3/39/ed4416bc90deedbfdada2568b2cb0bc1fdb98efe11f5378d9892b2a88f8f/regex-2024.11.6-cp312-cp312-musllinux_1_2_s390x.whl", hash = "sha256:e5364a4502efca094731680e80009632ad6624084aff9a23ce8c8c6820de3e51", size = 860138 },
    { url = "https://files.pythonhosted.org/packages/93/2d/dd56bb76bd8e95bbce684326302f287455b56242a4f9c61f1bc76e28360e/regex-2024.11.6-cp312-cp312-musllinux_1_2_x86_64.whl", hash = "sha256:0a86e7eeca091c09e021db8eb72d54751e527fa47b8d5787caf96d9831bd02ad", size = 787692 },
    { url = "https://files.pythonhosted.org/packages/0b/55/31877a249ab7a5156758246b9c59539abbeba22461b7d8adc9e8475ff73e/regex-2024.11.6-cp312-cp312-win32.whl", hash = "sha256:32f9a4c643baad4efa81d549c2aadefaeba12249b2adc5af541759237eee1c54", size = 262135 },
    { url = "https://files.pythonhosted.org/packages/38/ec/ad2d7de49a600cdb8dd78434a1aeffe28b9d6fc42eb36afab4a27ad23384/regex-2024.11.6-cp312-cp312-win_amd64.whl", hash = "sha256:a93c194e2df18f7d264092dc8539b8ffb86b45b899ab976aa15d48214138e81b", size = 273567 },
    { url = "https://files.pythonhosted.org/packages/90/73/bcb0e36614601016552fa9344544a3a2ae1809dc1401b100eab02e772e1f/regex-2024.11.6-cp313-cp313-macosx_10_13_universal2.whl", hash = "sha256:a6ba92c0bcdf96cbf43a12c717eae4bc98325ca3730f6b130ffa2e3c3c723d84", size = 483525 },
    { url = "https://files.pythonhosted.org/packages/0f/3f/f1a082a46b31e25291d830b369b6b0c5576a6f7fb89d3053a354c24b8a83/regex-2024.11.6-cp313-cp313-macosx_10_13_x86_64.whl", hash = "sha256:525eab0b789891ac3be914d36893bdf972d483fe66551f79d3e27146191a37d4", size = 288324 },
    { url = "https://files.pythonhosted.org/packages/09/c9/4e68181a4a652fb3ef5099e077faf4fd2a694ea6e0f806a7737aff9e758a/regex-2024.11.6-cp313-cp313-macosx_11_0_arm64.whl", hash = "sha256:086a27a0b4ca227941700e0b31425e7a28ef1ae8e5e05a33826e17e47fbfdba0", size = 284617 },
    { url = "https://files.pythonhosted.org/packages/fc/fd/37868b75eaf63843165f1d2122ca6cb94bfc0271e4428cf58c0616786dce/regex-2024.11.6-cp313-cp313-manylinux_2_17_aarch64.manylinux2014_aarch64.whl", hash = "sha256:bde01f35767c4a7899b7eb6e823b125a64de314a8ee9791367c9a34d56af18d0", size = 795023 },
    { url = "https://files.pythonhosted.org/packages/c4/7c/d4cd9c528502a3dedb5c13c146e7a7a539a3853dc20209c8e75d9ba9d1b2/regex-2024.11.6-cp313-cp313-manylinux_2_17_ppc64le.manylinux2014_ppc64le.whl", hash = "sha256:b583904576650166b3d920d2bcce13971f6f9e9a396c673187f49811b2769dc7", size = 833072 },
    { url = "https://files.pythonhosted.org/packages/4f/db/46f563a08f969159c5a0f0e722260568425363bea43bb7ae370becb66a67/regex-2024.11.6-cp313-cp313-manylinux_2_17_s390x.manylinux2014_s390x.whl", hash = "sha256:1c4de13f06a0d54fa0d5ab1b7138bfa0d883220965a29616e3ea61b35d5f5fc7", size = 823130 },
    { url = "https://files.pythonhosted.org/packages/db/60/1eeca2074f5b87df394fccaa432ae3fc06c9c9bfa97c5051aed70e6e00c2/regex-2024.11.6-cp313-cp313-manylinux_2_17_x86_64.manylinux2014_x86_64.whl", hash = "sha256:3cde6e9f2580eb1665965ce9bf17ff4952f34f5b126beb509fee8f4e994f143c", size = 796857 },
    { url = "https://files.pythonhosted.org/packages/10/db/ac718a08fcee981554d2f7bb8402f1faa7e868c1345c16ab1ebec54b0d7b/regex-2024.11.6-cp313-cp313-manylinux_2_5_i686.manylinux1_i686.manylinux_2_17_i686.manylinux2014_i686.whl", hash = "sha256:0d7f453dca13f40a02b79636a339c5b62b670141e63efd511d3f8f73fba162b3", size = 784006 },
    { url = "https://files.pythonhosted.org/packages/c2/41/7da3fe70216cea93144bf12da2b87367590bcf07db97604edeea55dac9ad/regex-2024.11.6-cp313-cp313-musllinux_1_2_aarch64.whl", hash = "sha256:59dfe1ed21aea057a65c6b586afd2a945de04fc7db3de0a6e3ed5397ad491b07", size = 781650 },
    { url = "https://files.pythonhosted.org/packages/a7/d5/880921ee4eec393a4752e6ab9f0fe28009435417c3102fc413f3fe81c4e5/regex-2024.11.6-cp313-cp313-musllinux_1_2_i686.whl", hash = "sha256:b97c1e0bd37c5cd7902e65f410779d39eeda155800b65fc4d04cc432efa9bc6e", size = 789545 },
    { url = "https://files.pythonhosted.org/packages/dc/96/53770115e507081122beca8899ab7f5ae28ae790bfcc82b5e38976df6a77/regex-2024.11.6-cp313-cp313-musllinux_1_2_ppc64le.whl", hash = "sha256:f9d1e379028e0fc2ae3654bac3cbbef81bf3fd571272a42d56c24007979bafb6", size = 853045 },
    { url = "https://files.pythonhosted.org/packages/31/d3/1372add5251cc2d44b451bd94f43b2ec78e15a6e82bff6a290ef9fd8f00a/regex-2024.11.6-cp313-cp313-musllinux_1_2_s390x.whl", hash = "sha256:13291b39131e2d002a7940fb176e120bec5145f3aeb7621be6534e46251912c4", size = 860182 },
    { url = "https://files.pythonhosted.org/packages/ed/e3/c446a64984ea9f69982ba1a69d4658d5014bc7a0ea468a07e1a1265db6e2/regex-2024.11.6-cp313-cp313-musllinux_1_2_x86_64.whl", hash = "sha256:4f51f88c126370dcec4908576c5a627220da6c09d0bff31cfa89f2523843316d", size = 787733 },
    { url = "https://files.pythonhosted.org/packages/2b/f1/e40c8373e3480e4f29f2692bd21b3e05f296d3afebc7e5dcf21b9756ca1c/regex-2024.11.6-cp313-cp313-win32.whl", hash = "sha256:63b13cfd72e9601125027202cad74995ab26921d8cd935c25f09c630436348ff", size = 262122 },
    { url = "https://files.pythonhosted.org/packages/45/94/bc295babb3062a731f52621cdc992d123111282e291abaf23faa413443ea/regex-2024.11.6-cp313-cp313-win_amd64.whl", hash = "sha256:2b3361af3198667e99927da8b84c1b010752fa4b1115ee30beaa332cabc3ef1a", size = 273545 },
]

[[package]]
name = "requests"
version = "2.32.3"
source = { registry = "https://pypi.org/simple" }
dependencies = [
    { name = "certifi" },
    { name = "charset-normalizer" },
    { name = "idna" },
    { name = "urllib3" },
]
sdist = { url = "https://files.pythonhosted.org/packages/63/70/2bf7780ad2d390a8d301ad0b550f1581eadbd9a20f896afe06353c2a2913/requests-2.32.3.tar.gz", hash = "sha256:55365417734eb18255590a9ff9eb97e9e1da868d4ccd6402399eaf68af20a760", size = 131218 }
wheels = [
    { url = "https://files.pythonhosted.org/packages/f9/9b/335f9764261e915ed497fcdeb11df5dfd6f7bf257d4a6a2a686d80da4d54/requests-2.32.3-py3-none-any.whl", hash = "sha256:70761cfe03c773ceb22aa2f671b4757976145175cdfca038c02654d061d6dcc6", size = 64928 },
]

[[package]]
name = "requests-toolbelt"
version = "1.0.0"
source = { registry = "https://pypi.org/simple" }
dependencies = [
    { name = "requests" },
]
sdist = { url = "https://files.pythonhosted.org/packages/f3/61/d7545dafb7ac2230c70d38d31cbfe4cc64f7144dc41f6e4e4b78ecd9f5bb/requests-toolbelt-1.0.0.tar.gz", hash = "sha256:7681a0a3d047012b5bdc0ee37d7f8f07ebe76ab08caeccfc3921ce23c88d5bc6", size = 206888 }
wheels = [
    { url = "https://files.pythonhosted.org/packages/3f/51/d4db610ef29373b879047326cbf6fa98b6c1969d6f6dc423279de2b1be2c/requests_toolbelt-1.0.0-py2.py3-none-any.whl", hash = "sha256:cccfdd665f0a24fcf4726e690f65639d272bb0637b9b92dfd91a5568ccf6bd06", size = 54481 },
]

[[package]]
name = "rich"
version = "13.9.4"
source = { registry = "https://pypi.org/simple" }
dependencies = [
    { name = "markdown-it-py" },
    { name = "pygments" },
]
sdist = { url = "https://files.pythonhosted.org/packages/ab/3a/0316b28d0761c6734d6bc14e770d85506c986c85ffb239e688eeaab2c2bc/rich-13.9.4.tar.gz", hash = "sha256:439594978a49a09530cff7ebc4b5c7103ef57baf48d5ea3184f21d9a2befa098", size = 223149 }
wheels = [
    { url = "https://files.pythonhosted.org/packages/19/71/39c7c0d87f8d4e6c020a393182060eaefeeae6c01dab6a84ec346f2567df/rich-13.9.4-py3-none-any.whl", hash = "sha256:6049d5e6ec054bf2779ab3358186963bac2ea89175919d699e378b99738c2a90", size = 242424 },
]

[[package]]
name = "rpds-py"
version = "0.25.1"
source = { registry = "https://pypi.org/simple" }
sdist = { url = "https://files.pythonhosted.org/packages/8c/a6/60184b7fc00dd3ca80ac635dd5b8577d444c57e8e8742cecabfacb829921/rpds_py-0.25.1.tar.gz", hash = "sha256:8960b6dac09b62dac26e75d7e2c4a22efb835d827a7278c34f72b2b84fa160e3", size = 27304 }
wheels = [
    { url = "https://files.pythonhosted.org/packages/7f/81/28ab0408391b1dc57393653b6a0cf2014cc282cc2909e4615e63e58262be/rpds_py-0.25.1-cp312-cp312-macosx_10_12_x86_64.whl", hash = "sha256:b5ffe453cde61f73fea9430223c81d29e2fbf412a6073951102146c84e19e34c", size = 364647 },
    { url = "https://files.pythonhosted.org/packages/2c/9a/7797f04cad0d5e56310e1238434f71fc6939d0bc517192a18bb99a72a95f/rpds_py-0.25.1-cp312-cp312-macosx_11_0_arm64.whl", hash = "sha256:115874ae5e2fdcfc16b2aedc95b5eef4aebe91b28e7e21951eda8a5dc0d3461b", size = 350454 },
    { url = "https://files.pythonhosted.org/packages/69/3c/93d2ef941b04898011e5d6eaa56a1acf46a3b4c9f4b3ad1bbcbafa0bee1f/rpds_py-0.25.1-cp312-cp312-manylinux_2_17_aarch64.manylinux2014_aarch64.whl", hash = "sha256:a714bf6e5e81b0e570d01f56e0c89c6375101b8463999ead3a93a5d2a4af91fa", size = 389665 },
    { url = "https://files.pythonhosted.org/packages/c1/57/ad0e31e928751dde8903a11102559628d24173428a0f85e25e187defb2c1/rpds_py-0.25.1-cp312-cp312-manylinux_2_17_armv7l.manylinux2014_armv7l.whl", hash = "sha256:35634369325906bcd01577da4c19e3b9541a15e99f31e91a02d010816b49bfda", size = 403873 },
    { url = "https://files.pythonhosted.org/packages/16/ad/c0c652fa9bba778b4f54980a02962748479dc09632e1fd34e5282cf2556c/rpds_py-0.25.1-cp312-cp312-manylinux_2_17_ppc64le.manylinux2014_ppc64le.whl", hash = "sha256:d4cb2b3ddc16710548801c6fcc0cfcdeeff9dafbc983f77265877793f2660309", size = 525866 },
    { url = "https://files.pythonhosted.org/packages/2a/39/3e1839bc527e6fcf48d5fec4770070f872cdee6c6fbc9b259932f4e88a38/rpds_py-0.25.1-cp312-cp312-manylinux_2_17_s390x.manylinux2014_s390x.whl", hash = "sha256:9ceca1cf097ed77e1a51f1dbc8d174d10cb5931c188a4505ff9f3e119dfe519b", size = 416886 },
    { url = "https://files.pythonhosted.org/packages/7a/95/dd6b91cd4560da41df9d7030a038298a67d24f8ca38e150562644c829c48/rpds_py-0.25.1-cp312-cp312-manylinux_2_17_x86_64.manylinux2014_x86_64.whl", hash = "sha256:2c2cd1a4b0c2b8c5e31ffff50d09f39906fe351389ba143c195566056c13a7ea", size = 390666 },
    { url = "https://files.pythonhosted.org/packages/64/48/1be88a820e7494ce0a15c2d390ccb7c52212370badabf128e6a7bb4cb802/rpds_py-0.25.1-cp312-cp312-manylinux_2_5_i686.manylinux1_i686.whl", hash = "sha256:1de336a4b164c9188cb23f3703adb74a7623ab32d20090d0e9bf499a2203ad65", size = 425109 },
    { url = "https://files.pythonhosted.org/packages/cf/07/3e2a17927ef6d7720b9949ec1b37d1e963b829ad0387f7af18d923d5cfa5/rpds_py-0.25.1-cp312-cp312-musllinux_1_2_aarch64.whl", hash = "sha256:9fca84a15333e925dd59ce01da0ffe2ffe0d6e5d29a9eeba2148916d1824948c", size = 567244 },
    { url = "https://files.pythonhosted.org/packages/d2/e5/76cf010998deccc4f95305d827847e2eae9c568099c06b405cf96384762b/rpds_py-0.25.1-cp312-cp312-musllinux_1_2_i686.whl", hash = "sha256:88ec04afe0c59fa64e2f6ea0dd9657e04fc83e38de90f6de201954b4d4eb59bd", size = 596023 },
    { url = "https://files.pythonhosted.org/packages/52/9a/df55efd84403736ba37a5a6377b70aad0fd1cb469a9109ee8a1e21299a1c/rpds_py-0.25.1-cp312-cp312-musllinux_1_2_x86_64.whl", hash = "sha256:a8bd2f19e312ce3e1d2c635618e8a8d8132892bb746a7cf74780a489f0f6cdcb", size = 561634 },
    { url = "https://files.pythonhosted.org/packages/ab/aa/dc3620dd8db84454aaf9374bd318f1aa02578bba5e567f5bf6b79492aca4/rpds_py-0.25.1-cp312-cp312-win32.whl", hash = "sha256:e5e2f7280d8d0d3ef06f3ec1b4fd598d386cc6f0721e54f09109a8132182fbfe", size = 222713 },
    { url = "https://files.pythonhosted.org/packages/a3/7f/7cef485269a50ed5b4e9bae145f512d2a111ca638ae70cc101f661b4defd/rpds_py-0.25.1-cp312-cp312-win_amd64.whl", hash = "sha256:db58483f71c5db67d643857404da360dce3573031586034b7d59f245144cc192", size = 235280 },
    { url = "https://files.pythonhosted.org/packages/99/f2/c2d64f6564f32af913bf5f3f7ae41c7c263c5ae4c4e8f1a17af8af66cd46/rpds_py-0.25.1-cp312-cp312-win_arm64.whl", hash = "sha256:6d50841c425d16faf3206ddbba44c21aa3310a0cebc3c1cdfc3e3f4f9f6f5728", size = 225399 },
    { url = "https://files.pythonhosted.org/packages/2b/da/323848a2b62abe6a0fec16ebe199dc6889c5d0a332458da8985b2980dffe/rpds_py-0.25.1-cp313-cp313-macosx_10_12_x86_64.whl", hash = "sha256:659d87430a8c8c704d52d094f5ba6fa72ef13b4d385b7e542a08fc240cb4a559", size = 364498 },
    { url = "https://files.pythonhosted.org/packages/1f/b4/4d3820f731c80fd0cd823b3e95b9963fec681ae45ba35b5281a42382c67d/rpds_py-0.25.1-cp313-cp313-macosx_11_0_arm64.whl", hash = "sha256:68f6f060f0bbdfb0245267da014d3a6da9be127fe3e8cc4a68c6f833f8a23bb1", size = 350083 },
    { url = "https://files.pythonhosted.org/packages/d5/b1/3a8ee1c9d480e8493619a437dec685d005f706b69253286f50f498cbdbcf/rpds_py-0.25.1-cp313-cp313-manylinux_2_17_aarch64.manylinux2014_aarch64.whl", hash = "sha256:083a9513a33e0b92cf6e7a6366036c6bb43ea595332c1ab5c8ae329e4bcc0a9c", size = 389023 },
    { url = "https://files.pythonhosted.org/packages/3b/31/17293edcfc934dc62c3bf74a0cb449ecd549531f956b72287203e6880b87/rpds_py-0.25.1-cp313-cp313-manylinux_2_17_armv7l.manylinux2014_armv7l.whl", hash = "sha256:816568614ecb22b18a010c7a12559c19f6fe993526af88e95a76d5a60b8b75fb", size = 403283 },
    { url = "https://files.pythonhosted.org/packages/d1/ca/e0f0bc1a75a8925024f343258c8ecbd8828f8997ea2ac71e02f67b6f5299/rpds_py-0.25.1-cp313-cp313-manylinux_2_17_ppc64le.manylinux2014_ppc64le.whl", hash = "sha256:3c6564c0947a7f52e4792983f8e6cf9bac140438ebf81f527a21d944f2fd0a40", size = 524634 },
    { url = "https://files.pythonhosted.org/packages/3e/03/5d0be919037178fff33a6672ffc0afa04ea1cfcb61afd4119d1b5280ff0f/rpds_py-0.25.1-cp313-cp313-manylinux_2_17_s390x.manylinux2014_s390x.whl", hash = "sha256:5c4a128527fe415d73cf1f70a9a688d06130d5810be69f3b553bf7b45e8acf79", size = 416233 },
    { url = "https://files.pythonhosted.org/packages/05/7c/8abb70f9017a231c6c961a8941403ed6557664c0913e1bf413cbdc039e75/rpds_py-0.25.1-cp313-cp313-manylinux_2_17_x86_64.manylinux2014_x86_64.whl", hash = "sha256:a49e1d7a4978ed554f095430b89ecc23f42014a50ac385eb0c4d163ce213c325", size = 390375 },
    { url = "https://files.pythonhosted.org/packages/7a/ac/a87f339f0e066b9535074a9f403b9313fd3892d4a164d5d5f5875ac9f29f/rpds_py-0.25.1-cp313-cp313-manylinux_2_5_i686.manylinux1_i686.whl", hash = "sha256:d74ec9bc0e2feb81d3f16946b005748119c0f52a153f6db6a29e8cd68636f295", size = 424537 },
    { url = "https://files.pythonhosted.org/packages/1f/8f/8d5c1567eaf8c8afe98a838dd24de5013ce6e8f53a01bd47fe8bb06b5533/rpds_py-0.25.1-cp313-cp313-musllinux_1_2_aarch64.whl", hash = "sha256:3af5b4cc10fa41e5bc64e5c198a1b2d2864337f8fcbb9a67e747e34002ce812b", size = 566425 },
    { url = "https://files.pythonhosted.org/packages/95/33/03016a6be5663b389c8ab0bbbcca68d9e96af14faeff0a04affcb587e776/rpds_py-0.25.1-cp313-cp313-musllinux_1_2_i686.whl", hash = "sha256:79dc317a5f1c51fd9c6a0c4f48209c6b8526d0524a6904fc1076476e79b00f98", size = 595197 },
    { url = "https://files.pythonhosted.org/packages/33/8d/da9f4d3e208c82fda311bff0cf0a19579afceb77cf456e46c559a1c075ba/rpds_py-0.25.1-cp313-cp313-musllinux_1_2_x86_64.whl", hash = "sha256:1521031351865e0181bc585147624d66b3b00a84109b57fcb7a779c3ec3772cd", size = 561244 },
    { url = "https://files.pythonhosted.org/packages/e2/b3/39d5dcf7c5f742ecd6dbc88f6f84ae54184b92f5f387a4053be2107b17f1/rpds_py-0.25.1-cp313-cp313-win32.whl", hash = "sha256:5d473be2b13600b93a5675d78f59e63b51b1ba2d0476893415dfbb5477e65b31", size = 222254 },
    { url = "https://files.pythonhosted.org/packages/5f/19/2d6772c8eeb8302c5f834e6d0dfd83935a884e7c5ce16340c7eaf89ce925/rpds_py-0.25.1-cp313-cp313-win_amd64.whl", hash = "sha256:a7b74e92a3b212390bdce1d93da9f6488c3878c1d434c5e751cbc202c5e09500", size = 234741 },
    { url = "https://files.pythonhosted.org/packages/5b/5a/145ada26cfaf86018d0eb304fe55eafdd4f0b6b84530246bb4a7c4fb5c4b/rpds_py-0.25.1-cp313-cp313-win_arm64.whl", hash = "sha256:dd326a81afe332ede08eb39ab75b301d5676802cdffd3a8f287a5f0b694dc3f5", size = 224830 },
    { url = "https://files.pythonhosted.org/packages/4b/ca/d435844829c384fd2c22754ff65889c5c556a675d2ed9eb0e148435c6690/rpds_py-0.25.1-cp313-cp313t-macosx_10_12_x86_64.whl", hash = "sha256:a58d1ed49a94d4183483a3ce0af22f20318d4a1434acee255d683ad90bf78129", size = 359668 },
    { url = "https://files.pythonhosted.org/packages/1f/01/b056f21db3a09f89410d493d2f6614d87bb162499f98b649d1dbd2a81988/rpds_py-0.25.1-cp313-cp313t-macosx_11_0_arm64.whl", hash = "sha256:f251bf23deb8332823aef1da169d5d89fa84c89f67bdfb566c49dea1fccfd50d", size = 345649 },
    { url = "https://files.pythonhosted.org/packages/e0/0f/e0d00dc991e3d40e03ca36383b44995126c36b3eafa0ccbbd19664709c88/rpds_py-0.25.1-cp313-cp313t-manylinux_2_17_aarch64.manylinux2014_aarch64.whl", hash = "sha256:8dbd586bfa270c1103ece2109314dd423df1fa3d9719928b5d09e4840cec0d72", size = 384776 },
    { url = "https://files.pythonhosted.org/packages/9f/a2/59374837f105f2ca79bde3c3cd1065b2f8c01678900924949f6392eab66d/rpds_py-0.25.1-cp313-cp313t-manylinux_2_17_armv7l.manylinux2014_armv7l.whl", hash = "sha256:6d273f136e912aa101a9274c3145dcbddbe4bac560e77e6d5b3c9f6e0ed06d34", size = 395131 },
    { url = "https://files.pythonhosted.org/packages/9c/dc/48e8d84887627a0fe0bac53f0b4631e90976fd5d35fff8be66b8e4f3916b/rpds_py-0.25.1-cp313-cp313t-manylinux_2_17_ppc64le.manylinux2014_ppc64le.whl", hash = "sha256:666fa7b1bd0a3810a7f18f6d3a25ccd8866291fbbc3c9b912b917a6715874bb9", size = 520942 },
    { url = "https://files.pythonhosted.org/packages/7c/f5/ee056966aeae401913d37befeeab57a4a43a4f00099e0a20297f17b8f00c/rpds_py-0.25.1-cp313-cp313t-manylinux_2_17_s390x.manylinux2014_s390x.whl", hash = "sha256:921954d7fbf3fccc7de8f717799304b14b6d9a45bbeec5a8d7408ccbf531faf5", size = 411330 },
    { url = "https://files.pythonhosted.org/packages/ab/74/b2cffb46a097cefe5d17f94ede7a174184b9d158a0aeb195f39f2c0361e8/rpds_py-0.25.1-cp313-cp313t-manylinux_2_17_x86_64.manylinux2014_x86_64.whl", hash = "sha256:f3d86373ff19ca0441ebeb696ef64cb58b8b5cbacffcda5a0ec2f3911732a194", size = 387339 },
    { url = "https://files.pythonhosted.org/packages/7f/9a/0ff0b375dcb5161c2b7054e7d0b7575f1680127505945f5cabaac890bc07/rpds_py-0.25.1-cp313-cp313t-manylinux_2_5_i686.manylinux1_i686.whl", hash = "sha256:c8980cde3bb8575e7c956a530f2c217c1d6aac453474bf3ea0f9c89868b531b6", size = 418077 },
    { url = "https://files.pythonhosted.org/packages/0d/a1/fda629bf20d6b698ae84c7c840cfb0e9e4200f664fc96e1f456f00e4ad6e/rpds_py-0.25.1-cp313-cp313t-musllinux_1_2_aarch64.whl", hash = "sha256:8eb8c84ecea987a2523e057c0d950bcb3f789696c0499290b8d7b3107a719d78", size = 562441 },
    { url = "https://files.pythonhosted.org/packages/20/15/ce4b5257f654132f326f4acd87268e1006cc071e2c59794c5bdf4bebbb51/rpds_py-0.25.1-cp313-cp313t-musllinux_1_2_i686.whl", hash = "sha256:e43a005671a9ed5a650f3bc39e4dbccd6d4326b24fb5ea8be5f3a43a6f576c72", size = 590750 },
    { url = "https://files.pythonhosted.org/packages/fb/ab/e04bf58a8d375aeedb5268edcc835c6a660ebf79d4384d8e0889439448b0/rpds_py-0.25.1-cp313-cp313t-musllinux_1_2_x86_64.whl", hash = "sha256:58f77c60956501a4a627749a6dcb78dac522f249dd96b5c9f1c6af29bfacfb66", size = 558891 },
    { url = "https://files.pythonhosted.org/packages/90/82/cb8c6028a6ef6cd2b7991e2e4ced01c854b6236ecf51e81b64b569c43d73/rpds_py-0.25.1-cp313-cp313t-win32.whl", hash = "sha256:2cb9e5b5e26fc02c8a4345048cd9998c2aca7c2712bd1b36da0c72ee969a3523", size = 218718 },
    { url = "https://files.pythonhosted.org/packages/b6/97/5a4b59697111c89477d20ba8a44df9ca16b41e737fa569d5ae8bff99e650/rpds_py-0.25.1-cp313-cp313t-win_amd64.whl", hash = "sha256:401ca1c4a20cc0510d3435d89c069fe0a9ae2ee6495135ac46bdd49ec0495763", size = 232218 },
]

[[package]]
name = "s3transfer"
version = "0.11.3"
source = { registry = "https://pypi.org/simple" }
dependencies = [
    { name = "botocore" },
]
sdist = { url = "https://files.pythonhosted.org/packages/39/24/1390172471d569e281fcfd29b92f2f73774e95972c965d14b6c802ff2352/s3transfer-0.11.3.tar.gz", hash = "sha256:edae4977e3a122445660c7c114bba949f9d191bae3b34a096f18a1c8c354527a", size = 148042 }
wheels = [
    { url = "https://files.pythonhosted.org/packages/e4/81/48c41b554a54d75d4407740abb60e3a102ae416284df04d1dbdcbe3dbf24/s3transfer-0.11.3-py3-none-any.whl", hash = "sha256:ca855bdeb885174b5ffa95b9913622459d4ad8e331fc98eb01e6d5eb6a30655d", size = 84246 },
]

[[package]]
name = "scikit-learn"
version = "1.7.0"
source = { registry = "https://pypi.org/simple" }
dependencies = [
    { name = "joblib" },
    { name = "numpy" },
    { name = "scipy" },
    { name = "threadpoolctl" },
]
sdist = { url = "https://files.pythonhosted.org/packages/df/3b/29fa87e76b1d7b3b77cc1fcbe82e6e6b8cd704410705b008822de530277c/scikit_learn-1.7.0.tar.gz", hash = "sha256:c01e869b15aec88e2cdb73d27f15bdbe03bce8e2fb43afbe77c45d399e73a5a3", size = 7178217 }
wheels = [
    { url = "https://files.pythonhosted.org/packages/70/3a/bffab14e974a665a3ee2d79766e7389572ffcaad941a246931c824afcdb2/scikit_learn-1.7.0-cp312-cp312-macosx_10_13_x86_64.whl", hash = "sha256:c2c7243d34aaede0efca7a5a96d67fddaebb4ad7e14a70991b9abee9dc5c0379", size = 11646758 },
    { url = "https://files.pythonhosted.org/packages/58/d8/f3249232fa79a70cb40595282813e61453c1e76da3e1a44b77a63dd8d0cb/scikit_learn-1.7.0-cp312-cp312-macosx_12_0_arm64.whl", hash = "sha256:9f39f6a811bf3f15177b66c82cbe0d7b1ebad9f190737dcdef77cfca1ea3c19c", size = 10673971 },
    { url = "https://files.pythonhosted.org/packages/67/93/eb14c50533bea2f77758abe7d60a10057e5f2e2cdcf0a75a14c6bc19c734/scikit_learn-1.7.0-cp312-cp312-manylinux_2_17_aarch64.manylinux2014_aarch64.whl", hash = "sha256:63017a5f9a74963d24aac7590287149a8d0f1a0799bbe7173c0d8ba1523293c0", size = 11818428 },
    { url = "https://files.pythonhosted.org/packages/08/17/804cc13b22a8663564bb0b55fb89e661a577e4e88a61a39740d58b909efe/scikit_learn-1.7.0-cp312-cp312-manylinux_2_17_x86_64.manylinux2014_x86_64.whl", hash = "sha256:0b2f8a0b1e73e9a08b7cc498bb2aeab36cdc1f571f8ab2b35c6e5d1c7115d97d", size = 12505887 },
    { url = "https://files.pythonhosted.org/packages/68/c7/4e956281a077f4835458c3f9656c666300282d5199039f26d9de1dabd9be/scikit_learn-1.7.0-cp312-cp312-win_amd64.whl", hash = "sha256:34cc8d9d010d29fb2b7cbcd5ccc24ffdd80515f65fe9f1e4894ace36b267ce19", size = 10668129 },
    { url = "https://files.pythonhosted.org/packages/9a/c3/a85dcccdaf1e807e6f067fa95788a6485b0491d9ea44fd4c812050d04f45/scikit_learn-1.7.0-cp313-cp313-macosx_10_13_x86_64.whl", hash = "sha256:5b7974f1f32bc586c90145df51130e02267e4b7e77cab76165c76cf43faca0d9", size = 11559841 },
    { url = "https://files.pythonhosted.org/packages/d8/57/eea0de1562cc52d3196eae51a68c5736a31949a465f0b6bb3579b2d80282/scikit_learn-1.7.0-cp313-cp313-macosx_12_0_arm64.whl", hash = "sha256:014e07a23fe02e65f9392898143c542a50b6001dbe89cb867e19688e468d049b", size = 10616463 },
    { url = "https://files.pythonhosted.org/packages/10/a4/39717ca669296dfc3a62928393168da88ac9d8cbec88b6321ffa62c6776f/scikit_learn-1.7.0-cp313-cp313-manylinux_2_17_aarch64.manylinux2014_aarch64.whl", hash = "sha256:e7e7ced20582d3a5516fb6f405fd1d254e1f5ce712bfef2589f51326af6346e8", size = 11766512 },
    { url = "https://files.pythonhosted.org/packages/d5/cd/a19722241d5f7b51e08351e1e82453e0057aeb7621b17805f31fcb57bb6c/scikit_learn-1.7.0-cp313-cp313-manylinux_2_17_x86_64.manylinux2014_x86_64.whl", hash = "sha256:1babf2511e6ffd695da7a983b4e4d6de45dce39577b26b721610711081850906", size = 12461075 },
    { url = "https://files.pythonhosted.org/packages/f3/bc/282514272815c827a9acacbe5b99f4f1a4bc5961053719d319480aee0812/scikit_learn-1.7.0-cp313-cp313-win_amd64.whl", hash = "sha256:5abd2acff939d5bd4701283f009b01496832d50ddafa83c90125a4e41c33e314", size = 10652517 },
    { url = "https://files.pythonhosted.org/packages/ea/78/7357d12b2e4c6674175f9a09a3ba10498cde8340e622715bcc71e532981d/scikit_learn-1.7.0-cp313-cp313t-macosx_10_13_x86_64.whl", hash = "sha256:e39d95a929b112047c25b775035c8c234c5ca67e681ce60d12413afb501129f7", size = 12111822 },
    { url = "https://files.pythonhosted.org/packages/d0/0c/9c3715393343f04232f9d81fe540eb3831d0b4ec351135a145855295110f/scikit_learn-1.7.0-cp313-cp313t-macosx_12_0_arm64.whl", hash = "sha256:0521cb460426c56fee7e07f9365b0f45ec8ca7b2d696534ac98bfb85e7ae4775", size = 11325286 },
    { url = "https://files.pythonhosted.org/packages/64/e0/42282ad3dd70b7c1a5f65c412ac3841f6543502a8d6263cae7b466612dc9/scikit_learn-1.7.0-cp313-cp313t-manylinux_2_17_x86_64.manylinux2014_x86_64.whl", hash = "sha256:317ca9f83acbde2883bd6bb27116a741bfcb371369706b4f9973cf30e9a03b0d", size = 12380865 },
    { url = "https://files.pythonhosted.org/packages/4e/d0/3ef4ab2c6be4aa910445cd09c5ef0b44512e3de2cfb2112a88bb647d2cf7/scikit_learn-1.7.0-cp313-cp313t-win_amd64.whl", hash = "sha256:126c09740a6f016e815ab985b21e3a0656835414521c81fc1a8da78b679bdb75", size = 11549609 },
]

[[package]]
name = "scipy"
version = "1.16.0"
source = { registry = "https://pypi.org/simple" }
dependencies = [
    { name = "numpy" },
]
sdist = { url = "https://files.pythonhosted.org/packages/81/18/b06a83f0c5ee8cddbde5e3f3d0bb9b702abfa5136ef6d4620ff67df7eee5/scipy-1.16.0.tar.gz", hash = "sha256:b5ef54021e832869c8cfb03bc3bf20366cbcd426e02a58e8a58d7584dfbb8f62", size = 30581216 }
wheels = [
    { url = "https://files.pythonhosted.org/packages/01/c0/c943bc8d2bbd28123ad0f4f1eef62525fa1723e84d136b32965dcb6bad3a/scipy-1.16.0-cp312-cp312-macosx_10_14_x86_64.whl", hash = "sha256:7eb6bd33cef4afb9fa5f1fb25df8feeb1e52d94f21a44f1d17805b41b1da3180", size = 36459071 },
    { url = "https://files.pythonhosted.org/packages/99/0d/270e2e9f1a4db6ffbf84c9a0b648499842046e4e0d9b2275d150711b3aba/scipy-1.16.0-cp312-cp312-macosx_12_0_arm64.whl", hash = "sha256:1dbc8fdba23e4d80394ddfab7a56808e3e6489176d559c6c71935b11a2d59db1", size = 28490500 },
    { url = "https://files.pythonhosted.org/packages/1c/22/01d7ddb07cff937d4326198ec8d10831367a708c3da72dfd9b7ceaf13028/scipy-1.16.0-cp312-cp312-macosx_14_0_arm64.whl", hash = "sha256:7dcf42c380e1e3737b343dec21095c9a9ad3f9cbe06f9c05830b44b1786c9e90", size = 20762345 },
    { url = "https://files.pythonhosted.org/packages/34/7f/87fd69856569ccdd2a5873fe5d7b5bbf2ad9289d7311d6a3605ebde3a94b/scipy-1.16.0-cp312-cp312-macosx_14_0_x86_64.whl", hash = "sha256:26ec28675f4a9d41587266084c626b02899db373717d9312fa96ab17ca1ae94d", size = 23418563 },
    { url = "https://files.pythonhosted.org/packages/f6/f1/e4f4324fef7f54160ab749efbab6a4bf43678a9eb2e9817ed71a0a2fd8de/scipy-1.16.0-cp312-cp312-manylinux2014_aarch64.manylinux_2_17_aarch64.whl", hash = "sha256:952358b7e58bd3197cfbd2f2f2ba829f258404bdf5db59514b515a8fe7a36c52", size = 33203951 },
    { url = "https://files.pythonhosted.org/packages/6d/f0/b6ac354a956384fd8abee2debbb624648125b298f2c4a7b4f0d6248048a5/scipy-1.16.0-cp312-cp312-manylinux2014_x86_64.manylinux_2_17_x86_64.whl", hash = "sha256:03931b4e870c6fef5b5c0970d52c9f6ddd8c8d3e934a98f09308377eba6f3824", size = 35070225 },
    { url = "https://files.pythonhosted.org/packages/e5/73/5cbe4a3fd4bc3e2d67ffad02c88b83edc88f381b73ab982f48f3df1a7790/scipy-1.16.0-cp312-cp312-musllinux_1_2_aarch64.whl", hash = "sha256:512c4f4f85912767c351a0306824ccca6fd91307a9f4318efe8fdbd9d30562ef", size = 35389070 },
    { url = "https://files.pythonhosted.org/packages/86/e8/a60da80ab9ed68b31ea5a9c6dfd3c2f199347429f229bf7f939a90d96383/scipy-1.16.0-cp312-cp312-musllinux_1_2_x86_64.whl", hash = "sha256:e69f798847e9add03d512eaf5081a9a5c9a98757d12e52e6186ed9681247a1ac", size = 37825287 },
    { url = "https://files.pythonhosted.org/packages/ea/b5/29fece1a74c6a94247f8a6fb93f5b28b533338e9c34fdcc9cfe7a939a767/scipy-1.16.0-cp312-cp312-win_amd64.whl", hash = "sha256:adf9b1999323ba335adc5d1dc7add4781cb5a4b0ef1e98b79768c05c796c4e49", size = 38431929 },
    { url = "https://files.pythonhosted.org/packages/46/95/0746417bc24be0c2a7b7563946d61f670a3b491b76adede420e9d173841f/scipy-1.16.0-cp313-cp313-macosx_10_14_x86_64.whl", hash = "sha256:e9f414cbe9ca289a73e0cc92e33a6a791469b6619c240aa32ee18abdce8ab451", size = 36418162 },
    { url = "https://files.pythonhosted.org/packages/19/5a/914355a74481b8e4bbccf67259bbde171348a3f160b67b4945fbc5f5c1e5/scipy-1.16.0-cp313-cp313-macosx_12_0_arm64.whl", hash = "sha256:bbba55fb97ba3cdef9b1ee973f06b09d518c0c7c66a009c729c7d1592be1935e", size = 28465985 },
    { url = "https://files.pythonhosted.org/packages/58/46/63477fc1246063855969cbefdcee8c648ba4b17f67370bd542ba56368d0b/scipy-1.16.0-cp313-cp313-macosx_14_0_arm64.whl", hash = "sha256:58e0d4354eacb6004e7aa1cd350e5514bd0270acaa8d5b36c0627bb3bb486974", size = 20737961 },
    { url = "https://files.pythonhosted.org/packages/93/86/0fbb5588b73555e40f9d3d6dde24ee6fac7d8e301a27f6f0cab9d8f66ff2/scipy-1.16.0-cp313-cp313-macosx_14_0_x86_64.whl", hash = "sha256:75b2094ec975c80efc273567436e16bb794660509c12c6a31eb5c195cbf4b6dc", size = 23377941 },
    { url = "https://files.pythonhosted.org/packages/ca/80/a561f2bf4c2da89fa631b3cbf31d120e21ea95db71fd9ec00cb0247c7a93/scipy-1.16.0-cp313-cp313-manylinux2014_aarch64.manylinux_2_17_aarch64.whl", hash = "sha256:6b65d232157a380fdd11a560e7e21cde34fdb69d65c09cb87f6cc024ee376351", size = 33196703 },
    { url = "https://files.pythonhosted.org/packages/11/6b/3443abcd0707d52e48eb315e33cc669a95e29fc102229919646f5a501171/scipy-1.16.0-cp313-cp313-manylinux2014_x86_64.manylinux_2_17_x86_64.whl", hash = "sha256:1d8747f7736accd39289943f7fe53a8333be7f15a82eea08e4afe47d79568c32", size = 35083410 },
    { url = "https://files.pythonhosted.org/packages/20/ab/eb0fc00e1e48961f1bd69b7ad7e7266896fe5bad4ead91b5fc6b3561bba4/scipy-1.16.0-cp313-cp313-musllinux_1_2_aarch64.whl", hash = "sha256:eb9f147a1b8529bb7fec2a85cf4cf42bdfadf9e83535c309a11fdae598c88e8b", size = 35387829 },
    { url = "https://files.pythonhosted.org/packages/57/9e/d6fc64e41fad5d481c029ee5a49eefc17f0b8071d636a02ceee44d4a0de2/scipy-1.16.0-cp313-cp313-musllinux_1_2_x86_64.whl", hash = "sha256:d2b83c37edbfa837a8923d19c749c1935ad3d41cf196006a24ed44dba2ec4358", size = 37841356 },
    { url = "https://files.pythonhosted.org/packages/7c/a7/4c94bbe91f12126b8bf6709b2471900577b7373a4fd1f431f28ba6f81115/scipy-1.16.0-cp313-cp313-win_amd64.whl", hash = "sha256:79a3c13d43c95aa80b87328a46031cf52508cf5f4df2767602c984ed1d3c6bbe", size = 38403710 },
    { url = "https://files.pythonhosted.org/packages/47/20/965da8497f6226e8fa90ad3447b82ed0e28d942532e92dd8b91b43f100d4/scipy-1.16.0-cp313-cp313t-macosx_10_14_x86_64.whl", hash = "sha256:f91b87e1689f0370690e8470916fe1b2308e5b2061317ff76977c8f836452a47", size = 36813833 },
    { url = "https://files.pythonhosted.org/packages/28/f4/197580c3dac2d234e948806e164601c2df6f0078ed9f5ad4a62685b7c331/scipy-1.16.0-cp313-cp313t-macosx_12_0_arm64.whl", hash = "sha256:88a6ca658fb94640079e7a50b2ad3b67e33ef0f40e70bdb7dc22017dae73ac08", size = 28974431 },
    { url = "https://files.pythonhosted.org/packages/8a/fc/e18b8550048d9224426e76906694c60028dbdb65d28b1372b5503914b89d/scipy-1.16.0-cp313-cp313t-macosx_14_0_arm64.whl", hash = "sha256:ae902626972f1bd7e4e86f58fd72322d7f4ec7b0cfc17b15d4b7006efc385176", size = 21246454 },
    { url = "https://files.pythonhosted.org/packages/8c/48/07b97d167e0d6a324bfd7484cd0c209cc27338b67e5deadae578cf48e809/scipy-1.16.0-cp313-cp313t-macosx_14_0_x86_64.whl", hash = "sha256:8cb824c1fc75ef29893bc32b3ddd7b11cf9ab13c1127fe26413a05953b8c32ed", size = 23772979 },
    { url = "https://files.pythonhosted.org/packages/4c/4f/9efbd3f70baf9582edf271db3002b7882c875ddd37dc97f0f675ad68679f/scipy-1.16.0-cp313-cp313t-manylinux2014_aarch64.manylinux_2_17_aarch64.whl", hash = "sha256:de2db7250ff6514366a9709c2cba35cb6d08498e961cba20d7cff98a7ee88938", size = 33341972 },
    { url = "https://files.pythonhosted.org/packages/3f/dc/9e496a3c5dbe24e76ee24525155ab7f659c20180bab058ef2c5fa7d9119c/scipy-1.16.0-cp313-cp313t-manylinux2014_x86_64.manylinux_2_17_x86_64.whl", hash = "sha256:e85800274edf4db8dd2e4e93034f92d1b05c9421220e7ded9988b16976f849c1", size = 35185476 },
    { url = "https://files.pythonhosted.org/packages/ce/b3/21001cff985a122ba434c33f2c9d7d1dc3b669827e94f4fc4e1fe8b9dfd8/scipy-1.16.0-cp313-cp313t-musllinux_1_2_aarch64.whl", hash = "sha256:4f720300a3024c237ace1cb11f9a84c38beb19616ba7c4cdcd771047a10a1706", size = 35570990 },
    { url = "https://files.pythonhosted.org/packages/e5/d3/7ba42647d6709251cdf97043d0c107e0317e152fa2f76873b656b509ff55/scipy-1.16.0-cp313-cp313t-musllinux_1_2_x86_64.whl", hash = "sha256:aad603e9339ddb676409b104c48a027e9916ce0d2838830691f39552b38a352e", size = 37950262 },
    { url = "https://files.pythonhosted.org/packages/eb/c4/231cac7a8385394ebbbb4f1ca662203e9d8c332825ab4f36ffc3ead09a42/scipy-1.16.0-cp313-cp313t-win_amd64.whl", hash = "sha256:f56296fefca67ba605fd74d12f7bd23636267731a72cb3947963e76b8c0a25db", size = 38515076 },
]

[[package]]
name = "setuptools"
version = "80.9.0"
source = { registry = "https://pypi.org/simple" }
sdist = { url = "https://files.pythonhosted.org/packages/18/5d/3bf57dcd21979b887f014ea83c24ae194cfcd12b9e0fda66b957c69d1fca/setuptools-80.9.0.tar.gz", hash = "sha256:f36b47402ecde768dbfafc46e8e4207b4360c654f1f3bb84475f0a28628fb19c", size = 1319958 }
wheels = [
    { url = "https://files.pythonhosted.org/packages/a3/dc/17031897dae0efacfea57dfd3a82fdd2a2aeb58e0ff71b77b87e44edc772/setuptools-80.9.0-py3-none-any.whl", hash = "sha256:062d34222ad13e0cc312a4c02d73f059e86a4acbfbdea8f8f76b28c99f306922", size = 1201486 },
]

[[package]]
name = "six"
version = "1.17.0"
source = { registry = "https://pypi.org/simple" }
sdist = { url = "https://files.pythonhosted.org/packages/94/e7/b2c673351809dca68a0e064b6af791aa332cf192da575fd474ed7d6f16a2/six-1.17.0.tar.gz", hash = "sha256:ff70335d468e7eb6ec65b95b99d3a2836546063f63acc5171de367e834932a81", size = 34031 }
wheels = [
    { url = "https://files.pythonhosted.org/packages/b7/ce/149a00dd41f10bc29e5921b496af8b574d8413afcd5e30dfa0ed46c2cc5e/six-1.17.0-py2.py3-none-any.whl", hash = "sha256:4721f391ed90541fddacab5acf947aa0d3dc7d27b2e1e8eda2be8970586c3274", size = 11050 },
]

[[package]]
name = "sniffio"
version = "1.3.1"
source = { registry = "https://pypi.org/simple" }
sdist = { url = "https://files.pythonhosted.org/packages/a2/87/a6771e1546d97e7e041b6ae58d80074f81b7d5121207425c964ddf5cfdbd/sniffio-1.3.1.tar.gz", hash = "sha256:f4324edc670a0f49750a81b895f35c3adb843cca46f0530f79fc1babb23789dc", size = 20372 }
wheels = [
    { url = "https://files.pythonhosted.org/packages/e9/44/75a9c9421471a6c4805dbf2356f7c181a29c1879239abab1ea2cc8f38b40/sniffio-1.3.1-py3-none-any.whl", hash = "sha256:2f6da418d1f1e0fddd844478f41680e794e6051915791a034ff65e5f100525a2", size = 10235 },
]

[[package]]
name = "soupsieve"
version = "2.7"
source = { registry = "https://pypi.org/simple" }
sdist = { url = "https://files.pythonhosted.org/packages/3f/f4/4a80cd6ef364b2e8b65b15816a843c0980f7a5a2b4dc701fc574952aa19f/soupsieve-2.7.tar.gz", hash = "sha256:ad282f9b6926286d2ead4750552c8a6142bc4c783fd66b0293547c8fe6ae126a", size = 103418 }
wheels = [
    { url = "https://files.pythonhosted.org/packages/e7/9c/0e6afc12c269578be5c0c1c9f4b49a8d32770a080260c333ac04cc1c832d/soupsieve-2.7-py3-none-any.whl", hash = "sha256:6e60cc5c1ffaf1cebcc12e8188320b72071e922c2e897f737cadce79ad5d30c4", size = 36677 },
]

[[package]]
name = "sqlalchemy"
version = "2.0.41"
source = { registry = "https://pypi.org/simple" }
dependencies = [
    { name = "greenlet", marker = "(python_full_version < '3.14' and platform_machine == 'AMD64') or (python_full_version < '3.14' and platform_machine == 'WIN32') or (python_full_version < '3.14' and platform_machine == 'aarch64') or (python_full_version < '3.14' and platform_machine == 'amd64') or (python_full_version < '3.14' and platform_machine == 'ppc64le') or (python_full_version < '3.14' and platform_machine == 'win32') or (python_full_version < '3.14' and platform_machine == 'x86_64')" },
    { name = "typing-extensions" },
]
sdist = { url = "https://files.pythonhosted.org/packages/63/66/45b165c595ec89aa7dcc2c1cd222ab269bc753f1fc7a1e68f8481bd957bf/sqlalchemy-2.0.41.tar.gz", hash = "sha256:edba70118c4be3c2b1f90754d308d0b79c6fe2c0fdc52d8ddf603916f83f4db9", size = 9689424 }
wheels = [
    { url = "https://files.pythonhosted.org/packages/3e/2a/f1f4e068b371154740dd10fb81afb5240d5af4aa0087b88d8b308b5429c2/sqlalchemy-2.0.41-cp312-cp312-macosx_10_13_x86_64.whl", hash = "sha256:81f413674d85cfd0dfcd6512e10e0f33c19c21860342a4890c3a2b59479929f9", size = 2119645 },
    { url = "https://files.pythonhosted.org/packages/9b/e8/c664a7e73d36fbfc4730f8cf2bf930444ea87270f2825efbe17bf808b998/sqlalchemy-2.0.41-cp312-cp312-macosx_11_0_arm64.whl", hash = "sha256:598d9ebc1e796431bbd068e41e4de4dc34312b7aa3292571bb3674a0cb415dd1", size = 2107399 },
    { url = "https://files.pythonhosted.org/packages/5c/78/8a9cf6c5e7135540cb682128d091d6afa1b9e48bd049b0d691bf54114f70/sqlalchemy-2.0.41-cp312-cp312-manylinux_2_17_aarch64.manylinux2014_aarch64.whl", hash = "sha256:a104c5694dfd2d864a6f91b0956eb5d5883234119cb40010115fd45a16da5e70", size = 3293269 },
    { url = "https://files.pythonhosted.org/packages/3c/35/f74add3978c20de6323fb11cb5162702670cc7a9420033befb43d8d5b7a4/sqlalchemy-2.0.41-cp312-cp312-manylinux_2_17_x86_64.manylinux2014_x86_64.whl", hash = "sha256:6145afea51ff0af7f2564a05fa95eb46f542919e6523729663a5d285ecb3cf5e", size = 3303364 },
    { url = "https://files.pythonhosted.org/packages/6a/d4/c990f37f52c3f7748ebe98883e2a0f7d038108c2c5a82468d1ff3eec50b7/sqlalchemy-2.0.41-cp312-cp312-musllinux_1_2_aarch64.whl", hash = "sha256:b46fa6eae1cd1c20e6e6f44e19984d438b6b2d8616d21d783d150df714f44078", size = 3229072 },
    { url = "https://files.pythonhosted.org/packages/15/69/cab11fecc7eb64bc561011be2bd03d065b762d87add52a4ca0aca2e12904/sqlalchemy-2.0.41-cp312-cp312-musllinux_1_2_x86_64.whl", hash = "sha256:41836fe661cc98abfae476e14ba1906220f92c4e528771a8a3ae6a151242d2ae", size = 3268074 },
    { url = "https://files.pythonhosted.org/packages/5c/ca/0c19ec16858585d37767b167fc9602593f98998a68a798450558239fb04a/sqlalchemy-2.0.41-cp312-cp312-win32.whl", hash = "sha256:a8808d5cf866c781150d36a3c8eb3adccfa41a8105d031bf27e92c251e3969d6", size = 2084514 },
    { url = "https://files.pythonhosted.org/packages/7f/23/4c2833d78ff3010a4e17f984c734f52b531a8c9060a50429c9d4b0211be6/sqlalchemy-2.0.41-cp312-cp312-win_amd64.whl", hash = "sha256:5b14e97886199c1f52c14629c11d90c11fbb09e9334fa7bb5f6d068d9ced0ce0", size = 2111557 },
    { url = "https://files.pythonhosted.org/packages/d3/ad/2e1c6d4f235a97eeef52d0200d8ddda16f6c4dd70ae5ad88c46963440480/sqlalchemy-2.0.41-cp313-cp313-macosx_10_13_x86_64.whl", hash = "sha256:4eeb195cdedaf17aab6b247894ff2734dcead6c08f748e617bfe05bd5a218443", size = 2115491 },
    { url = "https://files.pythonhosted.org/packages/cf/8d/be490e5db8400dacc89056f78a52d44b04fbf75e8439569d5b879623a53b/sqlalchemy-2.0.41-cp313-cp313-macosx_11_0_arm64.whl", hash = "sha256:d4ae769b9c1c7757e4ccce94b0641bc203bbdf43ba7a2413ab2523d8d047d8dc", size = 2102827 },
    { url = "https://files.pythonhosted.org/packages/a0/72/c97ad430f0b0e78efaf2791342e13ffeafcbb3c06242f01a3bb8fe44f65d/sqlalchemy-2.0.41-cp313-cp313-manylinux_2_17_aarch64.manylinux2014_aarch64.whl", hash = "sha256:a62448526dd9ed3e3beedc93df9bb6b55a436ed1474db31a2af13b313a70a7e1", size = 3225224 },
    { url = "https://files.pythonhosted.org/packages/5e/51/5ba9ea3246ea068630acf35a6ba0d181e99f1af1afd17e159eac7e8bc2b8/sqlalchemy-2.0.41-cp313-cp313-manylinux_2_17_x86_64.manylinux2014_x86_64.whl", hash = "sha256:dc56c9788617b8964ad02e8fcfeed4001c1f8ba91a9e1f31483c0dffb207002a", size = 3230045 },
    { url = "https://files.pythonhosted.org/packages/78/2f/8c14443b2acea700c62f9b4a8bad9e49fc1b65cfb260edead71fd38e9f19/sqlalchemy-2.0.41-cp313-cp313-musllinux_1_2_aarch64.whl", hash = "sha256:c153265408d18de4cc5ded1941dcd8315894572cddd3c58df5d5b5705b3fa28d", size = 3159357 },
    { url = "https://files.pythonhosted.org/packages/fc/b2/43eacbf6ccc5276d76cea18cb7c3d73e294d6fb21f9ff8b4eef9b42bbfd5/sqlalchemy-2.0.41-cp313-cp313-musllinux_1_2_x86_64.whl", hash = "sha256:4f67766965996e63bb46cfbf2ce5355fc32d9dd3b8ad7e536a920ff9ee422e23", size = 3197511 },
    { url = "https://files.pythonhosted.org/packages/fa/2e/677c17c5d6a004c3c45334ab1dbe7b7deb834430b282b8a0f75ae220c8eb/sqlalchemy-2.0.41-cp313-cp313-win32.whl", hash = "sha256:bfc9064f6658a3d1cadeaa0ba07570b83ce6801a1314985bf98ec9b95d74e15f", size = 2082420 },
    { url = "https://files.pythonhosted.org/packages/e9/61/e8c1b9b6307c57157d328dd8b8348ddc4c47ffdf1279365a13b2b98b8049/sqlalchemy-2.0.41-cp313-cp313-win_amd64.whl", hash = "sha256:82ca366a844eb551daff9d2e6e7a9e5e76d2612c8564f58db6c19a726869c1df", size = 2108329 },
    { url = "https://files.pythonhosted.org/packages/1c/fc/9ba22f01b5cdacc8f5ed0d22304718d2c758fce3fd49a5372b886a86f37c/sqlalchemy-2.0.41-py3-none-any.whl", hash = "sha256:57df5dc6fdb5ed1a88a1ed2195fd31927e705cad62dedd86b46972752a80f576", size = 1911224 },
]

[package.optional-dependencies]
asyncio = [
    { name = "greenlet" },
]

[[package]]
name = "sqlean-py"
version = "3.49.1"
source = { registry = "https://pypi.org/simple" }
sdist = { url = "https://files.pythonhosted.org/packages/67/eb/ac95fab0bc4658124b4ec8fbc31fc494165ab4544606ae91b9a489907dad/sqlean_py-3.49.1.tar.gz", hash = "sha256:210d89989226b988d7d6391f837387d3b81e8cd608c997e0bd37826e395970e7", size = 3319012 }
wheels = [
    { url = "https://files.pythonhosted.org/packages/23/0e/95379c801907f8da939be30c61b63ef881eb18cc0a90713cc74002deaf16/sqlean_py-3.49.1-cp312-cp312-macosx_10_15_x86_64.whl", hash = "sha256:b43397ac27312a20fef8f5db0d011d3676fddea04850d6c35ad1d7644d146f71", size = 1129522 },
    { url = "https://files.pythonhosted.org/packages/65/94/b4c5d0ff47f179a0729dc71832558f63a1605e931f773b6d435a767baca9/sqlean_py-3.49.1-cp312-cp312-macosx_11_0_arm64.whl", hash = "sha256:56a3388f4fe08e1332af424eaaf378eb9e258165885a4e284c5238e4837b2232", size = 1053757 },
    { url = "https://files.pythonhosted.org/packages/2d/11/f8a5c0f7fb889cabbd8c7f887f9e261b65bf45fa1d33a245490855bff53e/sqlean_py-3.49.1-cp312-cp312-manylinux_2_17_aarch64.manylinux2014_aarch64.whl", hash = "sha256:e9bbc00d57f68dbb3f5dea20380bdad7fa9299b3c2a8d8b3798c2bf315146be9", size = 3003708 },
    { url = "https://files.pythonhosted.org/packages/47/84/065a21e9a578ef13d9749c2bf3c382f7e50a1644af7d7a109924fbc6faee/sqlean_py-3.49.1-cp312-cp312-manylinux_2_17_x86_64.manylinux2014_x86_64.whl", hash = "sha256:ae92413470409b3b3678c797db82c1d247b6ed2198017b5e893d9fc0606e061f", size = 3008238 },
    { url = "https://files.pythonhosted.org/packages/e8/e5/d980bf0c5e67cfd4486b5e6d8daea6815fdac57b3d0899c23127a30283b5/sqlean_py-3.49.1-cp312-cp312-win_amd64.whl", hash = "sha256:b45ed4adb8442299019988d5e90aa1474f3ef8c71f6e8921a70705b9d971c590", size = 804506 },
    { url = "https://files.pythonhosted.org/packages/f2/d1/8828ec685022e2b86ebd717743359dd5e8eab70a9c1ebff78aa733848216/sqlean_py-3.49.1-cp312-cp312-win_arm64.whl", hash = "sha256:c2537f69879adaed22b16e840d494c440ece5b49d28a5a51094e6c8ca6a2b0a5", size = 739690 },
    { url = "https://files.pythonhosted.org/packages/c4/d3/30a7dc9f6030ea2a1c76fcbb220d1f5d95a16f22f50d4cd80c8778ca5018/sqlean_py-3.49.1-cp313-cp313-macosx_10_15_x86_64.whl", hash = "sha256:ba8e5fc5b9d6682f3fbb626e1f936a4c4ac7377c3d044beaef695e6306a9a39b", size = 1129238 },
    { url = "https://files.pythonhosted.org/packages/87/73/ccd43c0d6ca4248005687c5c1ce121924e368c0b195b98880810f468312d/sqlean_py-3.49.1-cp313-cp313-macosx_11_0_arm64.whl", hash = "sha256:3112cce35bb97f17b55419e955dc74c7deebb0b548e54d99b3e32bb3d3c62ce4", size = 1053654 },
    { url = "https://files.pythonhosted.org/packages/82/d5/cfdb8098117fff9f7856d5c86c93d9c7bebdb5801b551cfabf36e117b764/sqlean_py-3.49.1-cp313-cp313-manylinux_2_17_aarch64.manylinux2014_aarch64.whl", hash = "sha256:9974027675e1edf8a8c90383f95e4038052e96ef7a9a8fa7f8125ed275cc28ba", size = 3000002 },
    { url = "https://files.pythonhosted.org/packages/96/52/7e713a61ded163a5fece9fb144b60107889e5d813ba9cff278e65673b6f9/sqlean_py-3.49.1-cp313-cp313-manylinux_2_17_x86_64.manylinux2014_x86_64.whl", hash = "sha256:11fe4e2e74c1749bf98e4aae8fb02978e4c03d4a491be18c4e5b244b29408fdf", size = 3004709 },
    { url = "https://files.pythonhosted.org/packages/c4/d6/455e75e1e540b64e230f7282ec55777e030190a486e98a2fce5d6437afa2/sqlean_py-3.49.1-cp313-cp313-win_amd64.whl", hash = "sha256:de820bdb39729044f9ed94f0addfe308b020479334146036a773f470d7594d87", size = 804300 },
    { url = "https://files.pythonhosted.org/packages/99/bf/b63830855455fd22278ddc78cc7c64dffb5e1a69c15245c18275317ae9d5/sqlean_py-3.49.1-cp313-cp313-win_arm64.whl", hash = "sha256:3c1661f2fcf4d10ec3940ef8d2146bb58260b409c9033f7a727a6962e2032b7c", size = 739448 },
]

[[package]]
name = "sse-starlette"
version = "2.3.6"
source = { registry = "https://pypi.org/simple" }
dependencies = [
    { name = "anyio" },
]
sdist = { url = "https://files.pythonhosted.org/packages/8c/f4/989bc70cb8091eda43a9034ef969b25145291f3601703b82766e5172dfed/sse_starlette-2.3.6.tar.gz", hash = "sha256:0382336f7d4ec30160cf9ca0518962905e1b69b72d6c1c995131e0a703b436e3", size = 18284 }
wheels = [
    { url = "https://files.pythonhosted.org/packages/81/05/78850ac6e79af5b9508f8841b0f26aa9fd329a1ba00bf65453c2d312bcc8/sse_starlette-2.3.6-py3-none-any.whl", hash = "sha256:d49a8285b182f6e2228e2609c350398b2ca2c36216c2675d875f81e93548f760", size = 10606 },
]

[[package]]
name = "starlette"
version = "0.46.2"
source = { registry = "https://pypi.org/simple" }
dependencies = [
    { name = "anyio" },
]
sdist = { url = "https://files.pythonhosted.org/packages/ce/20/08dfcd9c983f6a6f4a1000d934b9e6d626cff8d2eeb77a89a68eef20a2b7/starlette-0.46.2.tar.gz", hash = "sha256:7f7361f34eed179294600af672f565727419830b54b7b084efe44bb82d2fccd5", size = 2580846 }
wheels = [
    { url = "https://files.pythonhosted.org/packages/8b/0c/9d30a4ebeb6db2b25a841afbb80f6ef9a854fc3b41be131d249a977b4959/starlette-0.46.2-py3-none-any.whl", hash = "sha256:595633ce89f8ffa71a015caed34a5b2dc1c0cdb3f0f1fbd1e69339cf2abeec35", size = 72037 },
]

[[package]]
name = "strawberry-graphql"
version = "0.243.1"
source = { registry = "https://pypi.org/simple" }
dependencies = [
    { name = "graphql-core" },
    { name = "python-dateutil" },
    { name = "typing-extensions" },
]
sdist = { url = "https://files.pythonhosted.org/packages/58/83/34d27785de61c9545fa557b0282b4584ef4f0d6e024753e76069d2992871/strawberry_graphql-0.243.1.tar.gz", hash = "sha256:0ef8b0b100cb0ebd25eea1723105166625820b18d075e4f7cae744468b81d23e", size = 210739 }
wheels = [
    { url = "https://files.pythonhosted.org/packages/14/b4/7c4b5ccce02f111883a56fc1331506bc4a12824a037db7f2904e0d26eb6c/strawberry_graphql-0.243.1-py3-none-any.whl", hash = "sha256:7c4ddb97cd424fa23a540816cb169ef760822c9acfb63901e6717042bcda6cfe", size = 306031 },
]

[[package]]
name = "tenacity"
version = "9.0.0"
source = { registry = "https://pypi.org/simple" }
sdist = { url = "https://files.pythonhosted.org/packages/cd/94/91fccdb4b8110642462e653d5dcb27e7b674742ad68efd146367da7bdb10/tenacity-9.0.0.tar.gz", hash = "sha256:807f37ca97d62aa361264d497b0e31e92b8027044942bfa756160d908320d73b", size = 47421 }
wheels = [
    { url = "https://files.pythonhosted.org/packages/b6/cb/b86984bed139586d01532a587464b5805f12e397594f19f931c4c2fbfa61/tenacity-9.0.0-py3-none-any.whl", hash = "sha256:93de0c98785b27fcf659856aa9f54bfbd399e29969b0621bc7f762bd441b4539", size = 28169 },
]

[[package]]
name = "threadpoolctl"
version = "3.6.0"
source = { registry = "https://pypi.org/simple" }
sdist = { url = "https://files.pythonhosted.org/packages/b7/4d/08c89e34946fce2aec4fbb45c9016efd5f4d7f24af8e5d93296e935631d8/threadpoolctl-3.6.0.tar.gz", hash = "sha256:8ab8b4aa3491d812b623328249fab5302a68d2d71745c8a4c719a2fcaba9f44e", size = 21274 }
wheels = [
    { url = "https://files.pythonhosted.org/packages/32/d5/f9a850d79b0851d1d4ef6456097579a9005b31fea68726a4ae5f2d82ddd9/threadpoolctl-3.6.0-py3-none-any.whl", hash = "sha256:43a0b8fd5a2928500110039e43a5eed8480b918967083ea48dc3ab9f13c4a7fb", size = 18638 },
]

[[package]]
name = "tiktoken"
version = "0.8.0"
source = { registry = "https://pypi.org/simple" }
dependencies = [
    { name = "regex" },
    { name = "requests" },
]
sdist = { url = "https://files.pythonhosted.org/packages/37/02/576ff3a6639e755c4f70997b2d315f56d6d71e0d046f4fb64cb81a3fb099/tiktoken-0.8.0.tar.gz", hash = "sha256:9ccbb2740f24542534369c5635cfd9b2b3c2490754a78ac8831d99f89f94eeb2", size = 35107 }
wheels = [
    { url = "https://files.pythonhosted.org/packages/c1/22/34b2e136a6f4af186b6640cbfd6f93400783c9ef6cd550d9eab80628d9de/tiktoken-0.8.0-cp312-cp312-macosx_10_13_x86_64.whl", hash = "sha256:881839cfeae051b3628d9823b2e56b5cc93a9e2efb435f4cf15f17dc45f21586", size = 1039357 },
    { url = "https://files.pythonhosted.org/packages/04/d2/c793cf49c20f5855fd6ce05d080c0537d7418f22c58e71f392d5e8c8dbf7/tiktoken-0.8.0-cp312-cp312-macosx_11_0_arm64.whl", hash = "sha256:fe9399bdc3f29d428f16a2f86c3c8ec20be3eac5f53693ce4980371c3245729b", size = 982616 },
    { url = "https://files.pythonhosted.org/packages/b3/a1/79846e5ef911cd5d75c844de3fa496a10c91b4b5f550aad695c5df153d72/tiktoken-0.8.0-cp312-cp312-manylinux_2_17_aarch64.manylinux2014_aarch64.whl", hash = "sha256:9a58deb7075d5b69237a3ff4bb51a726670419db6ea62bdcd8bd80c78497d7ab", size = 1144011 },
    { url = "https://files.pythonhosted.org/packages/26/32/e0e3a859136e95c85a572e4806dc58bf1ddf651108ae8b97d5f3ebe1a244/tiktoken-0.8.0-cp312-cp312-manylinux_2_17_x86_64.manylinux2014_x86_64.whl", hash = "sha256:d2908c0d043a7d03ebd80347266b0e58440bdef5564f84f4d29fb235b5df3b04", size = 1175432 },
    { url = "https://files.pythonhosted.org/packages/c7/89/926b66e9025b97e9fbabeaa59048a736fe3c3e4530a204109571104f921c/tiktoken-0.8.0-cp312-cp312-musllinux_1_2_x86_64.whl", hash = "sha256:294440d21a2a51e12d4238e68a5972095534fe9878be57d905c476017bff99fc", size = 1236576 },
    { url = "https://files.pythonhosted.org/packages/45/e2/39d4aa02a52bba73b2cd21ba4533c84425ff8786cc63c511d68c8897376e/tiktoken-0.8.0-cp312-cp312-win_amd64.whl", hash = "sha256:d8f3192733ac4d77977432947d563d7e1b310b96497acd3c196c9bddb36ed9db", size = 883824 },
    { url = "https://files.pythonhosted.org/packages/e3/38/802e79ba0ee5fcbf240cd624143f57744e5d411d2e9d9ad2db70d8395986/tiktoken-0.8.0-cp313-cp313-macosx_10_13_x86_64.whl", hash = "sha256:02be1666096aff7da6cbd7cdaa8e7917bfed3467cd64b38b1f112e96d3b06a24", size = 1039648 },
    { url = "https://files.pythonhosted.org/packages/b1/da/24cdbfc302c98663fbea66f5866f7fa1048405c7564ab88483aea97c3b1a/tiktoken-0.8.0-cp313-cp313-macosx_11_0_arm64.whl", hash = "sha256:c94ff53c5c74b535b2cbf431d907fc13c678bbd009ee633a2aca269a04389f9a", size = 982763 },
    { url = "https://files.pythonhosted.org/packages/e4/f0/0ecf79a279dfa41fc97d00adccf976ecc2556d3c08ef3e25e45eb31f665b/tiktoken-0.8.0-cp313-cp313-manylinux_2_17_aarch64.manylinux2014_aarch64.whl", hash = "sha256:6b231f5e8982c245ee3065cd84a4712d64692348bc609d84467c57b4b72dcbc5", size = 1144417 },
    { url = "https://files.pythonhosted.org/packages/ab/d3/155d2d4514f3471a25dc1d6d20549ef254e2aa9bb5b1060809b1d3b03d3a/tiktoken-0.8.0-cp313-cp313-manylinux_2_17_x86_64.manylinux2014_x86_64.whl", hash = "sha256:4177faa809bd55f699e88c96d9bb4635d22e3f59d635ba6fd9ffedf7150b9953", size = 1175108 },
    { url = "https://files.pythonhosted.org/packages/19/eb/5989e16821ee8300ef8ee13c16effc20dfc26c777d05fbb6825e3c037b81/tiktoken-0.8.0-cp313-cp313-musllinux_1_2_x86_64.whl", hash = "sha256:5376b6f8dc4753cd81ead935c5f518fa0fbe7e133d9e25f648d8c4dabdd4bad7", size = 1236520 },
    { url = "https://files.pythonhosted.org/packages/40/59/14b20465f1d1cb89cfbc96ec27e5617b2d41c79da12b5e04e96d689be2a7/tiktoken-0.8.0-cp313-cp313-win_amd64.whl", hash = "sha256:18228d624807d66c87acd8f25fc135665617cab220671eb65b50f5d70fa51f69", size = 883849 },
]

[[package]]
name = "tokenizers"
version = "0.21.2"
source = { registry = "https://pypi.org/simple" }
dependencies = [
    { name = "huggingface-hub" },
]
sdist = { url = "https://files.pythonhosted.org/packages/ab/2d/b0fce2b8201635f60e8c95990080f58461cc9ca3d5026de2e900f38a7f21/tokenizers-0.21.2.tar.gz", hash = "sha256:fdc7cffde3e2113ba0e6cc7318c40e3438a4d74bbc62bf04bcc63bdfb082ac77", size = 351545 }
wheels = [
    { url = "https://files.pythonhosted.org/packages/1d/cc/2936e2d45ceb130a21d929743f1e9897514691bec123203e10837972296f/tokenizers-0.21.2-cp39-abi3-macosx_10_12_x86_64.whl", hash = "sha256:342b5dfb75009f2255ab8dec0041287260fed5ce00c323eb6bab639066fef8ec", size = 2875206 },
    { url = "https://files.pythonhosted.org/packages/6c/e6/33f41f2cc7861faeba8988e7a77601407bf1d9d28fc79c5903f8f77df587/tokenizers-0.21.2-cp39-abi3-macosx_11_0_arm64.whl", hash = "sha256:126df3205d6f3a93fea80c7a8a266a78c1bd8dd2fe043386bafdd7736a23e45f", size = 2732655 },
    { url = "https://files.pythonhosted.org/packages/33/2b/1791eb329c07122a75b01035b1a3aa22ad139f3ce0ece1b059b506d9d9de/tokenizers-0.21.2-cp39-abi3-manylinux_2_17_aarch64.manylinux2014_aarch64.whl", hash = "sha256:4a32cd81be21168bd0d6a0f0962d60177c447a1aa1b1e48fa6ec9fc728ee0b12", size = 3019202 },
    { url = "https://files.pythonhosted.org/packages/05/15/fd2d8104faa9f86ac68748e6f7ece0b5eb7983c7efc3a2c197cb98c99030/tokenizers-0.21.2-cp39-abi3-manylinux_2_17_armv7l.manylinux2014_armv7l.whl", hash = "sha256:8bd8999538c405133c2ab999b83b17c08b7fc1b48c1ada2469964605a709ef91", size = 2934539 },
    { url = "https://files.pythonhosted.org/packages/a5/2e/53e8fd053e1f3ffbe579ca5f9546f35ac67cf0039ed357ad7ec57f5f5af0/tokenizers-0.21.2-cp39-abi3-manylinux_2_17_i686.manylinux2014_i686.whl", hash = "sha256:5e9944e61239b083a41cf8fc42802f855e1dca0f499196df37a8ce219abac6eb", size = 3248665 },
    { url = "https://files.pythonhosted.org/packages/00/15/79713359f4037aa8f4d1f06ffca35312ac83629da062670e8830917e2153/tokenizers-0.21.2-cp39-abi3-manylinux_2_17_ppc64le.manylinux2014_ppc64le.whl", hash = "sha256:514cd43045c5d546f01142ff9c79a96ea69e4b5cda09e3027708cb2e6d5762ab", size = 3451305 },
    { url = "https://files.pythonhosted.org/packages/38/5f/959f3a8756fc9396aeb704292777b84f02a5c6f25c3fc3ba7530db5feb2c/tokenizers-0.21.2-cp39-abi3-manylinux_2_17_s390x.manylinux2014_s390x.whl", hash = "sha256:b1b9405822527ec1e0f7d8d2fdb287a5730c3a6518189c968254a8441b21faae", size = 3214757 },
    { url = "https://files.pythonhosted.org/packages/c5/74/f41a432a0733f61f3d21b288de6dfa78f7acff309c6f0f323b2833e9189f/tokenizers-0.21.2-cp39-abi3-manylinux_2_17_x86_64.manylinux2014_x86_64.whl", hash = "sha256:fed9a4d51c395103ad24f8e7eb976811c57fbec2af9f133df471afcd922e5020", size = 3121887 },
    { url = "https://files.pythonhosted.org/packages/3c/6a/bc220a11a17e5d07b0dfb3b5c628621d4dcc084bccd27cfaead659963016/tokenizers-0.21.2-cp39-abi3-musllinux_1_2_aarch64.whl", hash = "sha256:2c41862df3d873665ec78b6be36fcc30a26e3d4902e9dd8608ed61d49a48bc19", size = 9091965 },
    { url = "https://files.pythonhosted.org/packages/6c/bd/ac386d79c4ef20dc6f39c4706640c24823dca7ebb6f703bfe6b5f0292d88/tokenizers-0.21.2-cp39-abi3-musllinux_1_2_armv7l.whl", hash = "sha256:ed21dc7e624e4220e21758b2e62893be7101453525e3d23264081c9ef9a6d00d", size = 9053372 },
    { url = "https://files.pythonhosted.org/packages/63/7b/5440bf203b2a5358f074408f7f9c42884849cd9972879e10ee6b7a8c3b3d/tokenizers-0.21.2-cp39-abi3-musllinux_1_2_i686.whl", hash = "sha256:0e73770507e65a0e0e2a1affd6b03c36e3bc4377bd10c9ccf51a82c77c0fe365", size = 9298632 },
    { url = "https://files.pythonhosted.org/packages/a4/d2/faa1acac3f96a7427866e94ed4289949b2524f0c1878512516567d80563c/tokenizers-0.21.2-cp39-abi3-musllinux_1_2_x86_64.whl", hash = "sha256:106746e8aa9014a12109e58d540ad5465b4c183768ea96c03cbc24c44d329958", size = 9470074 },
    { url = "https://files.pythonhosted.org/packages/d8/a5/896e1ef0707212745ae9f37e84c7d50269411aef2e9ccd0de63623feecdf/tokenizers-0.21.2-cp39-abi3-win32.whl", hash = "sha256:cabda5a6d15d620b6dfe711e1af52205266d05b379ea85a8a301b3593c60e962", size = 2330115 },
    { url = "https://files.pythonhosted.org/packages/13/c3/cc2755ee10be859c4338c962a35b9a663788c0c0b50c0bdd8078fb6870cf/tokenizers-0.21.2-cp39-abi3-win_amd64.whl", hash = "sha256:58747bb898acdb1007f37a7bbe614346e98dc28708ffb66a3fd50ce169ac6c98", size = 2509918 },
]

[[package]]
name = "tomlkit"
version = "0.13.3"
source = { registry = "https://pypi.org/simple" }
sdist = { url = "https://files.pythonhosted.org/packages/cc/18/0bbf3884e9eaa38819ebe46a7bd25dcd56b67434402b66a58c4b8e552575/tomlkit-0.13.3.tar.gz", hash = "sha256:430cf247ee57df2b94ee3fbe588e71d362a941ebb545dec29b53961d61add2a1", size = 185207 }
wheels = [
    { url = "https://files.pythonhosted.org/packages/bd/75/8539d011f6be8e29f339c42e633aae3cb73bffa95dd0f9adec09b9c58e85/tomlkit-0.13.3-py3-none-any.whl", hash = "sha256:c89c649d79ee40629a9fda55f8ace8c6a1b42deb912b2a8fd8d942ddadb606b0", size = 38901 },
]

[[package]]
name = "tqdm"
version = "4.67.1"
source = { registry = "https://pypi.org/simple" }
dependencies = [
    { name = "colorama", marker = "sys_platform == 'win32'" },
]
sdist = { url = "https://files.pythonhosted.org/packages/a8/4b/29b4ef32e036bb34e4ab51796dd745cdba7ed47ad142a9f4a1eb8e0c744d/tqdm-4.67.1.tar.gz", hash = "sha256:f8aef9c52c08c13a65f30ea34f4e5aac3fd1a34959879d7e59e63027286627f2", size = 169737 }
wheels = [
    { url = "https://files.pythonhosted.org/packages/d0/30/dc54f88dd4a2b5dc8a0279bdd7270e735851848b762aeb1c1184ed1f6b14/tqdm-4.67.1-py3-none-any.whl", hash = "sha256:26445eca388f82e72884e0d580d5464cd801a3ea01e63e5601bdff9ba6a48de2", size = 78540 },
]

[[package]]
name = "typing-extensions"
version = "4.12.2"
source = { registry = "https://pypi.org/simple" }
sdist = { url = "https://files.pythonhosted.org/packages/df/db/f35a00659bc03fec321ba8bce9420de607a1d37f8342eee1863174c69557/typing_extensions-4.12.2.tar.gz", hash = "sha256:1a7ead55c7e559dd4dee8856e3a88b41225abfe1ce8df57b7c13915fe121ffb8", size = 85321 }
wheels = [
    { url = "https://files.pythonhosted.org/packages/26/9f/ad63fc0248c5379346306f8668cda6e2e2e9c95e01216d2b8ffd9ff037d0/typing_extensions-4.12.2-py3-none-any.whl", hash = "sha256:04e5ca0351e0f3f85c6853954072df659d0d13fac324d0072316b67d7794700d", size = 37438 },
]

[[package]]
name = "typing-inspect"
version = "0.9.0"
source = { registry = "https://pypi.org/simple" }
dependencies = [
    { name = "mypy-extensions" },
    { name = "typing-extensions" },
]
sdist = { url = "https://files.pythonhosted.org/packages/dc/74/1789779d91f1961fa9438e9a8710cdae6bd138c80d7303996933d117264a/typing_inspect-0.9.0.tar.gz", hash = "sha256:b23fc42ff6f6ef6954e4852c1fb512cdd18dbea03134f91f856a95ccc9461f78", size = 13825 }
wheels = [
    { url = "https://files.pythonhosted.org/packages/65/f3/107a22063bf27bdccf2024833d3445f4eea42b2e598abfbd46f6a63b6cb0/typing_inspect-0.9.0-py3-none-any.whl", hash = "sha256:9ee6fc59062311ef8547596ab6b955e1b8aa46242d854bfc78f4f6b0eff35f9f", size = 8827 },
]

[[package]]
name = "typing-inspection"
version = "0.4.1"
source = { registry = "https://pypi.org/simple" }
dependencies = [
    { name = "typing-extensions" },
]
sdist = { url = "https://files.pythonhosted.org/packages/f8/b1/0c11f5058406b3af7609f121aaa6b609744687f1d158b3c3a5bf4cc94238/typing_inspection-0.4.1.tar.gz", hash = "sha256:6ae134cc0203c33377d43188d4064e9b357dba58cff3185f22924610e70a9d28", size = 75726 }
wheels = [
    { url = "https://files.pythonhosted.org/packages/17/69/cd203477f944c353c31bade965f880aa1061fd6bf05ded0726ca845b6ff7/typing_inspection-0.4.1-py3-none-any.whl", hash = "sha256:389055682238f53b04f7badcb49b989835495a96700ced5dab2d8feae4b26f51", size = 14552 },
]

[[package]]
name = "tzdata"
version = "2025.2"
source = { registry = "https://pypi.org/simple" }
sdist = { url = "https://files.pythonhosted.org/packages/95/32/1a225d6164441be760d75c2c42e2780dc0873fe382da3e98a2e1e48361e5/tzdata-2025.2.tar.gz", hash = "sha256:b60a638fcc0daffadf82fe0f57e53d06bdec2f36c4df66280ae79bce6bd6f2b9", size = 196380 }
wheels = [
    { url = "https://files.pythonhosted.org/packages/5c/23/c7abc0ca0a1526a0774eca151daeb8de62ec457e77262b66b359c3c7679e/tzdata-2025.2-py2.py3-none-any.whl", hash = "sha256:1a403fada01ff9221ca8044d701868fa132215d84beb92242d9acd2147f667a8", size = 347839 },
]

[[package]]
name = "ujson"
version = "5.10.0"
source = { registry = "https://pypi.org/simple" }
sdist = { url = "https://files.pythonhosted.org/packages/f0/00/3110fd566786bfa542adb7932d62035e0c0ef662a8ff6544b6643b3d6fd7/ujson-5.10.0.tar.gz", hash = "sha256:b3cd8f3c5d8c7738257f1018880444f7b7d9b66232c64649f562d7ba86ad4bc1", size = 7154885 }
wheels = [
    { url = "https://files.pythonhosted.org/packages/e8/a6/fd3f8bbd80842267e2d06c3583279555e8354c5986c952385199d57a5b6c/ujson-5.10.0-cp312-cp312-macosx_10_9_x86_64.whl", hash = "sha256:98ba15d8cbc481ce55695beee9f063189dce91a4b08bc1d03e7f0152cd4bbdd5", size = 55642 },
    { url = "https://files.pythonhosted.org/packages/a8/47/dd03fd2b5ae727e16d5d18919b383959c6d269c7b948a380fdd879518640/ujson-5.10.0-cp312-cp312-macosx_11_0_arm64.whl", hash = "sha256:a9d2edbf1556e4f56e50fab7d8ff993dbad7f54bac68eacdd27a8f55f433578e", size = 51807 },
    { url = "https://files.pythonhosted.org/packages/25/23/079a4cc6fd7e2655a473ed9e776ddbb7144e27f04e8fc484a0fb45fe6f71/ujson-5.10.0-cp312-cp312-manylinux_2_17_aarch64.manylinux2014_aarch64.whl", hash = "sha256:6627029ae4f52d0e1a2451768c2c37c0c814ffc04f796eb36244cf16b8e57043", size = 51972 },
    { url = "https://files.pythonhosted.org/packages/04/81/668707e5f2177791869b624be4c06fb2473bf97ee33296b18d1cf3092af7/ujson-5.10.0-cp312-cp312-manylinux_2_17_x86_64.manylinux2014_x86_64.whl", hash = "sha256:f8ccb77b3e40b151e20519c6ae6d89bfe3f4c14e8e210d910287f778368bb3d1", size = 53686 },
    { url = "https://files.pythonhosted.org/packages/bd/50/056d518a386d80aaf4505ccf3cee1c40d312a46901ed494d5711dd939bc3/ujson-5.10.0-cp312-cp312-manylinux_2_5_i686.manylinux1_i686.manylinux_2_17_i686.manylinux2014_i686.whl", hash = "sha256:f3caf9cd64abfeb11a3b661329085c5e167abbe15256b3b68cb5d914ba7396f3", size = 58591 },
    { url = "https://files.pythonhosted.org/packages/fc/d6/aeaf3e2d6fb1f4cfb6bf25f454d60490ed8146ddc0600fae44bfe7eb5a72/ujson-5.10.0-cp312-cp312-musllinux_1_2_aarch64.whl", hash = "sha256:6e32abdce572e3a8c3d02c886c704a38a1b015a1fb858004e03d20ca7cecbb21", size = 997853 },
    { url = "https://files.pythonhosted.org/packages/f8/d5/1f2a5d2699f447f7d990334ca96e90065ea7f99b142ce96e85f26d7e78e2/ujson-5.10.0-cp312-cp312-musllinux_1_2_i686.whl", hash = "sha256:a65b6af4d903103ee7b6f4f5b85f1bfd0c90ba4eeac6421aae436c9988aa64a2", size = 1140689 },
    { url = "https://files.pythonhosted.org/packages/f2/2c/6990f4ccb41ed93744aaaa3786394bca0875503f97690622f3cafc0adfde/ujson-5.10.0-cp312-cp312-musllinux_1_2_x86_64.whl", hash = "sha256:604a046d966457b6cdcacc5aa2ec5314f0e8c42bae52842c1e6fa02ea4bda42e", size = 1043576 },
    { url = "https://files.pythonhosted.org/packages/14/f5/a2368463dbb09fbdbf6a696062d0c0f62e4ae6fa65f38f829611da2e8fdd/ujson-5.10.0-cp312-cp312-win32.whl", hash = "sha256:6dea1c8b4fc921bf78a8ff00bbd2bfe166345f5536c510671bccececb187c80e", size = 38764 },
    { url = "https://files.pythonhosted.org/packages/59/2d/691f741ffd72b6c84438a93749ac57bf1a3f217ac4b0ea4fd0e96119e118/ujson-5.10.0-cp312-cp312-win_amd64.whl", hash = "sha256:38665e7d8290188b1e0d57d584eb8110951a9591363316dd41cf8686ab1d0abc", size = 42211 },
    { url = "https://files.pythonhosted.org/packages/0d/69/b3e3f924bb0e8820bb46671979770c5be6a7d51c77a66324cdb09f1acddb/ujson-5.10.0-cp313-cp313-macosx_10_9_x86_64.whl", hash = "sha256:618efd84dc1acbd6bff8eaa736bb6c074bfa8b8a98f55b61c38d4ca2c1f7f287", size = 55646 },
    { url = "https://files.pythonhosted.org/packages/32/8a/9b748eb543c6cabc54ebeaa1f28035b1bd09c0800235b08e85990734c41e/ujson-5.10.0-cp313-cp313-macosx_11_0_arm64.whl", hash = "sha256:38d5d36b4aedfe81dfe251f76c0467399d575d1395a1755de391e58985ab1c2e", size = 51806 },
    { url = "https://files.pythonhosted.org/packages/39/50/4b53ea234413b710a18b305f465b328e306ba9592e13a791a6a6b378869b/ujson-5.10.0-cp313-cp313-manylinux_2_17_aarch64.manylinux2014_aarch64.whl", hash = "sha256:67079b1f9fb29ed9a2914acf4ef6c02844b3153913eb735d4bf287ee1db6e557", size = 51975 },
    { url = "https://files.pythonhosted.org/packages/b4/9d/8061934f960cdb6dd55f0b3ceeff207fcc48c64f58b43403777ad5623d9e/ujson-5.10.0-cp313-cp313-manylinux_2_17_x86_64.manylinux2014_x86_64.whl", hash = "sha256:d7d0e0ceeb8fe2468c70ec0c37b439dd554e2aa539a8a56365fd761edb418988", size = 53693 },
    { url = "https://files.pythonhosted.org/packages/f5/be/7bfa84b28519ddbb67efc8410765ca7da55e6b93aba84d97764cd5794dbc/ujson-5.10.0-cp313-cp313-manylinux_2_5_i686.manylinux1_i686.manylinux_2_17_i686.manylinux2014_i686.whl", hash = "sha256:59e02cd37bc7c44d587a0ba45347cc815fb7a5fe48de16bf05caa5f7d0d2e816", size = 58594 },
    { url = "https://files.pythonhosted.org/packages/48/eb/85d465abafb2c69d9699cfa5520e6e96561db787d36c677370e066c7e2e7/ujson-5.10.0-cp313-cp313-musllinux_1_2_aarch64.whl", hash = "sha256:2a890b706b64e0065f02577bf6d8ca3b66c11a5e81fb75d757233a38c07a1f20", size = 997853 },
    { url = "https://files.pythonhosted.org/packages/9f/76/2a63409fc05d34dd7d929357b7a45e3a2c96f22b4225cd74becd2ba6c4cb/ujson-5.10.0-cp313-cp313-musllinux_1_2_i686.whl", hash = "sha256:621e34b4632c740ecb491efc7f1fcb4f74b48ddb55e65221995e74e2d00bbff0", size = 1140694 },
    { url = "https://files.pythonhosted.org/packages/45/ed/582c4daba0f3e1688d923b5cb914ada1f9defa702df38a1916c899f7c4d1/ujson-5.10.0-cp313-cp313-musllinux_1_2_x86_64.whl", hash = "sha256:b9500e61fce0cfc86168b248104e954fead61f9be213087153d272e817ec7b4f", size = 1043580 },
    { url = "https://files.pythonhosted.org/packages/d7/0c/9837fece153051e19c7bade9f88f9b409e026b9525927824cdf16293b43b/ujson-5.10.0-cp313-cp313-win32.whl", hash = "sha256:4c4fc16f11ac1612f05b6f5781b384716719547e142cfd67b65d035bd85af165", size = 38766 },
    { url = "https://files.pythonhosted.org/packages/d7/72/6cb6728e2738c05bbe9bd522d6fc79f86b9a28402f38663e85a28fddd4a0/ujson-5.10.0-cp313-cp313-win_amd64.whl", hash = "sha256:4573fd1695932d4f619928fd09d5d03d917274381649ade4328091ceca175539", size = 42212 },
]

[[package]]
name = "urllib3"
version = "2.3.0"
source = { registry = "https://pypi.org/simple" }
sdist = { url = "https://files.pythonhosted.org/packages/aa/63/e53da845320b757bf29ef6a9062f5c669fe997973f966045cb019c3f4b66/urllib3-2.3.0.tar.gz", hash = "sha256:f8c5449b3cf0861679ce7e0503c7b44b5ec981bec0d1d3795a07f1ba96f0204d", size = 307268 }
wheels = [
    { url = "https://files.pythonhosted.org/packages/c8/19/4ec628951a74043532ca2cf5d97b7b14863931476d117c471e8e2b1eb39f/urllib3-2.3.0-py3-none-any.whl", hash = "sha256:1cee9ad369867bfdbbb48b7dd50374c0967a0bb7710050facf0dd6911440e3df", size = 128369 },
]

[[package]]
name = "uvicorn"
version = "0.32.1"
source = { registry = "https://pypi.org/simple" }
dependencies = [
    { name = "click" },
    { name = "h11" },
]
sdist = { url = "https://files.pythonhosted.org/packages/6a/3c/21dba3e7d76138725ef307e3d7ddd29b763119b3aa459d02cc05fefcff75/uvicorn-0.32.1.tar.gz", hash = "sha256:ee9519c246a72b1c084cea8d3b44ed6026e78a4a309cbedae9c37e4cb9fbb175", size = 77630 }
wheels = [
    { url = "https://files.pythonhosted.org/packages/50/c1/2d27b0a15826c2b71dcf6e2f5402181ef85acf439617bb2f1453125ce1f3/uvicorn-0.32.1-py3-none-any.whl", hash = "sha256:82ad92fd58da0d12af7482ecdb5f2470a04c9c9a53ced65b9bbb4a205377602e", size = 63828 },
]

[package.optional-dependencies]
standard = [
    { name = "colorama", marker = "sys_platform == 'win32'" },
    { name = "httptools" },
    { name = "python-dotenv" },
    { name = "pyyaml" },
    { name = "uvloop", marker = "platform_python_implementation != 'PyPy' and sys_platform != 'cygwin' and sys_platform != 'win32'" },
    { name = "watchfiles" },
    { name = "websockets" },
]

[[package]]
name = "uvloop"
version = "0.21.0"
source = { registry = "https://pypi.org/simple" }
sdist = { url = "https://files.pythonhosted.org/packages/af/c0/854216d09d33c543f12a44b393c402e89a920b1a0a7dc634c42de91b9cf6/uvloop-0.21.0.tar.gz", hash = "sha256:3bf12b0fda68447806a7ad847bfa591613177275d35b6724b1ee573faa3704e3", size = 2492741 }
wheels = [
    { url = "https://files.pythonhosted.org/packages/8c/4c/03f93178830dc7ce8b4cdee1d36770d2f5ebb6f3d37d354e061eefc73545/uvloop-0.21.0-cp312-cp312-macosx_10_13_universal2.whl", hash = "sha256:359ec2c888397b9e592a889c4d72ba3d6befba8b2bb01743f72fffbde663b59c", size = 1471284 },
    { url = "https://files.pythonhosted.org/packages/43/3e/92c03f4d05e50f09251bd8b2b2b584a2a7f8fe600008bcc4523337abe676/uvloop-0.21.0-cp312-cp312-macosx_10_13_x86_64.whl", hash = "sha256:f7089d2dc73179ce5ac255bdf37c236a9f914b264825fdaacaded6990a7fb4c2", size = 821349 },
    { url = "https://files.pythonhosted.org/packages/a6/ef/a02ec5da49909dbbfb1fd205a9a1ac4e88ea92dcae885e7c961847cd51e2/uvloop-0.21.0-cp312-cp312-manylinux_2_17_aarch64.manylinux2014_aarch64.whl", hash = "sha256:baa4dcdbd9ae0a372f2167a207cd98c9f9a1ea1188a8a526431eef2f8116cc8d", size = 4580089 },
    { url = "https://files.pythonhosted.org/packages/06/a7/b4e6a19925c900be9f98bec0a75e6e8f79bb53bdeb891916609ab3958967/uvloop-0.21.0-cp312-cp312-manylinux_2_17_x86_64.manylinux2014_x86_64.whl", hash = "sha256:86975dca1c773a2c9864f4c52c5a55631038e387b47eaf56210f873887b6c8dc", size = 4693770 },
    { url = "https://files.pythonhosted.org/packages/ce/0c/f07435a18a4b94ce6bd0677d8319cd3de61f3a9eeb1e5f8ab4e8b5edfcb3/uvloop-0.21.0-cp312-cp312-musllinux_1_2_aarch64.whl", hash = "sha256:461d9ae6660fbbafedd07559c6a2e57cd553b34b0065b6550685f6653a98c1cb", size = 4451321 },
    { url = "https://files.pythonhosted.org/packages/8f/eb/f7032be105877bcf924709c97b1bf3b90255b4ec251f9340cef912559f28/uvloop-0.21.0-cp312-cp312-musllinux_1_2_x86_64.whl", hash = "sha256:183aef7c8730e54c9a3ee3227464daed66e37ba13040bb3f350bc2ddc040f22f", size = 4659022 },
    { url = "https://files.pythonhosted.org/packages/3f/8d/2cbef610ca21539f0f36e2b34da49302029e7c9f09acef0b1c3b5839412b/uvloop-0.21.0-cp313-cp313-macosx_10_13_universal2.whl", hash = "sha256:bfd55dfcc2a512316e65f16e503e9e450cab148ef11df4e4e679b5e8253a5281", size = 1468123 },
    { url = "https://files.pythonhosted.org/packages/93/0d/b0038d5a469f94ed8f2b2fce2434a18396d8fbfb5da85a0a9781ebbdec14/uvloop-0.21.0-cp313-cp313-macosx_10_13_x86_64.whl", hash = "sha256:787ae31ad8a2856fc4e7c095341cccc7209bd657d0e71ad0dc2ea83c4a6fa8af", size = 819325 },
    { url = "https://files.pythonhosted.org/packages/50/94/0a687f39e78c4c1e02e3272c6b2ccdb4e0085fda3b8352fecd0410ccf915/uvloop-0.21.0-cp313-cp313-manylinux_2_17_aarch64.manylinux2014_aarch64.whl", hash = "sha256:5ee4d4ef48036ff6e5cfffb09dd192c7a5027153948d85b8da7ff705065bacc6", size = 4582806 },
    { url = "https://files.pythonhosted.org/packages/d2/19/f5b78616566ea68edd42aacaf645adbf71fbd83fc52281fba555dc27e3f1/uvloop-0.21.0-cp313-cp313-manylinux_2_17_x86_64.manylinux2014_x86_64.whl", hash = "sha256:f3df876acd7ec037a3d005b3ab85a7e4110422e4d9c1571d4fc89b0fc41b6816", size = 4701068 },
    { url = "https://files.pythonhosted.org/packages/47/57/66f061ee118f413cd22a656de622925097170b9380b30091b78ea0c6ea75/uvloop-0.21.0-cp313-cp313-musllinux_1_2_aarch64.whl", hash = "sha256:bd53ecc9a0f3d87ab847503c2e1552b690362e005ab54e8a48ba97da3924c0dc", size = 4454428 },
    { url = "https://files.pythonhosted.org/packages/63/9a/0962b05b308494e3202d3f794a6e85abe471fe3cafdbcf95c2e8c713aabd/uvloop-0.21.0-cp313-cp313-musllinux_1_2_x86_64.whl", hash = "sha256:a5c39f217ab3c663dc699c04cbd50c13813e31d917642d459fdcec07555cc553", size = 4660018 },
]

[[package]]
name = "virtualenv"
version = "20.31.2"
source = { registry = "https://pypi.org/simple" }
dependencies = [
    { name = "distlib" },
    { name = "filelock" },
    { name = "platformdirs" },
]
sdist = { url = "https://files.pythonhosted.org/packages/56/2c/444f465fb2c65f40c3a104fd0c495184c4f2336d65baf398e3c75d72ea94/virtualenv-20.31.2.tar.gz", hash = "sha256:e10c0a9d02835e592521be48b332b6caee6887f332c111aa79a09b9e79efc2af", size = 6076316 }
wheels = [
    { url = "https://files.pythonhosted.org/packages/f3/40/b1c265d4b2b62b58576588510fc4d1fe60a86319c8de99fd8e9fec617d2c/virtualenv-20.31.2-py3-none-any.whl", hash = "sha256:36efd0d9650ee985f0cad72065001e66d49a6f24eb44d98980f630686243cf11", size = 6057982 },
]

[[package]]
name = "watchfiles"
version = "1.1.0"
source = { registry = "https://pypi.org/simple" }
dependencies = [
    { name = "anyio" },
]
sdist = { url = "https://files.pythonhosted.org/packages/2a/9a/d451fcc97d029f5812e898fd30a53fd8c15c7bbd058fd75cfc6beb9bd761/watchfiles-1.1.0.tar.gz", hash = "sha256:693ed7ec72cbfcee399e92c895362b6e66d63dac6b91e2c11ae03d10d503e575", size = 94406 }
wheels = [
    { url = "https://files.pythonhosted.org/packages/f6/b8/858957045a38a4079203a33aaa7d23ea9269ca7761c8a074af3524fbb240/watchfiles-1.1.0-cp312-cp312-macosx_10_12_x86_64.whl", hash = "sha256:9dc001c3e10de4725c749d4c2f2bdc6ae24de5a88a339c4bce32300a31ede179", size = 402339 },
    { url = "https://files.pythonhosted.org/packages/80/28/98b222cca751ba68e88521fabd79a4fab64005fc5976ea49b53fa205d1fa/watchfiles-1.1.0-cp312-cp312-macosx_11_0_arm64.whl", hash = "sha256:d9ba68ec283153dead62cbe81872d28e053745f12335d037de9cbd14bd1877f5", size = 394409 },
    { url = "https://files.pythonhosted.org/packages/86/50/dee79968566c03190677c26f7f47960aff738d32087087bdf63a5473e7df/watchfiles-1.1.0-cp312-cp312-manylinux_2_17_aarch64.manylinux2014_aarch64.whl", hash = "sha256:130fc497b8ee68dce163e4254d9b0356411d1490e868bd8790028bc46c5cc297", size = 450939 },
    { url = "https://files.pythonhosted.org/packages/40/45/a7b56fb129700f3cfe2594a01aa38d033b92a33dddce86c8dfdfc1247b72/watchfiles-1.1.0-cp312-cp312-manylinux_2_17_armv7l.manylinux2014_armv7l.whl", hash = "sha256:50a51a90610d0845a5931a780d8e51d7bd7f309ebc25132ba975aca016b576a0", size = 457270 },
    { url = "https://files.pythonhosted.org/packages/b5/c8/fa5ef9476b1d02dc6b5e258f515fcaaecf559037edf8b6feffcbc097c4b8/watchfiles-1.1.0-cp312-cp312-manylinux_2_17_i686.manylinux2014_i686.whl", hash = "sha256:dc44678a72ac0910bac46fa6a0de6af9ba1355669b3dfaf1ce5f05ca7a74364e", size = 483370 },
    { url = "https://files.pythonhosted.org/packages/98/68/42cfcdd6533ec94f0a7aab83f759ec11280f70b11bfba0b0f885e298f9bd/watchfiles-1.1.0-cp312-cp312-manylinux_2_17_ppc64le.manylinux2014_ppc64le.whl", hash = "sha256:a543492513a93b001975ae283a51f4b67973662a375a403ae82f420d2c7205ee", size = 598654 },
    { url = "https://files.pythonhosted.org/packages/d3/74/b2a1544224118cc28df7e59008a929e711f9c68ce7d554e171b2dc531352/watchfiles-1.1.0-cp312-cp312-manylinux_2_17_s390x.manylinux2014_s390x.whl", hash = "sha256:8ac164e20d17cc285f2b94dc31c384bc3aa3dd5e7490473b3db043dd70fbccfd", size = 478667 },
    { url = "https://files.pythonhosted.org/packages/8c/77/e3362fe308358dc9f8588102481e599c83e1b91c2ae843780a7ded939a35/watchfiles-1.1.0-cp312-cp312-manylinux_2_17_x86_64.manylinux2014_x86_64.whl", hash = "sha256:f7590d5a455321e53857892ab8879dce62d1f4b04748769f5adf2e707afb9d4f", size = 452213 },
    { url = "https://files.pythonhosted.org/packages/6e/17/c8f1a36540c9a1558d4faf08e909399e8133599fa359bf52ec8fcee5be6f/watchfiles-1.1.0-cp312-cp312-musllinux_1_1_aarch64.whl", hash = "sha256:37d3d3f7defb13f62ece99e9be912afe9dd8a0077b7c45ee5a57c74811d581a4", size = 626718 },
    { url = "https://files.pythonhosted.org/packages/26/45/fb599be38b4bd38032643783d7496a26a6f9ae05dea1a42e58229a20ac13/watchfiles-1.1.0-cp312-cp312-musllinux_1_1_x86_64.whl", hash = "sha256:7080c4bb3efd70a07b1cc2df99a7aa51d98685be56be6038c3169199d0a1c69f", size = 623098 },
    { url = "https://files.pythonhosted.org/packages/a1/e7/fdf40e038475498e160cd167333c946e45d8563ae4dd65caf757e9ffe6b4/watchfiles-1.1.0-cp312-cp312-win32.whl", hash = "sha256:cbcf8630ef4afb05dc30107bfa17f16c0896bb30ee48fc24bf64c1f970f3b1fd", size = 279209 },
    { url = "https://files.pythonhosted.org/packages/3f/d3/3ae9d5124ec75143bdf088d436cba39812122edc47709cd2caafeac3266f/watchfiles-1.1.0-cp312-cp312-win_amd64.whl", hash = "sha256:cbd949bdd87567b0ad183d7676feb98136cde5bb9025403794a4c0db28ed3a47", size = 292786 },
    { url = "https://files.pythonhosted.org/packages/26/2f/7dd4fc8b5f2b34b545e19629b4a018bfb1de23b3a496766a2c1165ca890d/watchfiles-1.1.0-cp312-cp312-win_arm64.whl", hash = "sha256:0a7d40b77f07be87c6faa93d0951a0fcd8cbca1ddff60a1b65d741bac6f3a9f6", size = 284343 },
    { url = "https://files.pythonhosted.org/packages/d3/42/fae874df96595556a9089ade83be34a2e04f0f11eb53a8dbf8a8a5e562b4/watchfiles-1.1.0-cp313-cp313-macosx_10_12_x86_64.whl", hash = "sha256:5007f860c7f1f8df471e4e04aaa8c43673429047d63205d1630880f7637bca30", size = 402004 },
    { url = "https://files.pythonhosted.org/packages/fa/55/a77e533e59c3003d9803c09c44c3651224067cbe7fb5d574ddbaa31e11ca/watchfiles-1.1.0-cp313-cp313-macosx_11_0_arm64.whl", hash = "sha256:20ecc8abbd957046f1fe9562757903f5eaf57c3bce70929fda6c7711bb58074a", size = 393671 },
    { url = "https://files.pythonhosted.org/packages/05/68/b0afb3f79c8e832e6571022611adbdc36e35a44e14f129ba09709aa4bb7a/watchfiles-1.1.0-cp313-cp313-manylinux_2_17_aarch64.manylinux2014_aarch64.whl", hash = "sha256:f2f0498b7d2a3c072766dba3274fe22a183dbea1f99d188f1c6c72209a1063dc", size = 449772 },
    { url = "https://files.pythonhosted.org/packages/ff/05/46dd1f6879bc40e1e74c6c39a1b9ab9e790bf1f5a2fe6c08b463d9a807f4/watchfiles-1.1.0-cp313-cp313-manylinux_2_17_armv7l.manylinux2014_armv7l.whl", hash = "sha256:239736577e848678e13b201bba14e89718f5c2133dfd6b1f7846fa1b58a8532b", size = 456789 },
    { url = "https://files.pythonhosted.org/packages/8b/ca/0eeb2c06227ca7f12e50a47a3679df0cd1ba487ea19cf844a905920f8e95/watchfiles-1.1.0-cp313-cp313-manylinux_2_17_i686.manylinux2014_i686.whl", hash = "sha256:eff4b8d89f444f7e49136dc695599a591ff769300734446c0a86cba2eb2f9895", size = 482551 },
    { url = "https://files.pythonhosted.org/packages/31/47/2cecbd8694095647406645f822781008cc524320466ea393f55fe70eed3b/watchfiles-1.1.0-cp313-cp313-manylinux_2_17_ppc64le.manylinux2014_ppc64le.whl", hash = "sha256:12b0a02a91762c08f7264e2e79542f76870c3040bbc847fb67410ab81474932a", size = 597420 },
    { url = "https://files.pythonhosted.org/packages/d9/7e/82abc4240e0806846548559d70f0b1a6dfdca75c1b4f9fa62b504ae9b083/watchfiles-1.1.0-cp313-cp313-manylinux_2_17_s390x.manylinux2014_s390x.whl", hash = "sha256:29e7bc2eee15cbb339c68445959108803dc14ee0c7b4eea556400131a8de462b", size = 477950 },
    { url = "https://files.pythonhosted.org/packages/25/0d/4d564798a49bf5482a4fa9416dea6b6c0733a3b5700cb8a5a503c4b15853/watchfiles-1.1.0-cp313-cp313-manylinux_2_17_x86_64.manylinux2014_x86_64.whl", hash = "sha256:d9481174d3ed982e269c090f780122fb59cee6c3796f74efe74e70f7780ed94c", size = 451706 },
    { url = "https://files.pythonhosted.org/packages/81/b5/5516cf46b033192d544102ea07c65b6f770f10ed1d0a6d388f5d3874f6e4/watchfiles-1.1.0-cp313-cp313-musllinux_1_1_aarch64.whl", hash = "sha256:80f811146831c8c86ab17b640801c25dc0a88c630e855e2bef3568f30434d52b", size = 625814 },
    { url = "https://files.pythonhosted.org/packages/0c/dd/7c1331f902f30669ac3e754680b6edb9a0dd06dea5438e61128111fadd2c/watchfiles-1.1.0-cp313-cp313-musllinux_1_1_x86_64.whl", hash = "sha256:60022527e71d1d1fda67a33150ee42869042bce3d0fcc9cc49be009a9cded3fb", size = 622820 },
    { url = "https://files.pythonhosted.org/packages/1b/14/36d7a8e27cd128d7b1009e7715a7c02f6c131be9d4ce1e5c3b73d0e342d8/watchfiles-1.1.0-cp313-cp313-win32.whl", hash = "sha256:32d6d4e583593cb8576e129879ea0991660b935177c0f93c6681359b3654bfa9", size = 279194 },
    { url = "https://files.pythonhosted.org/packages/25/41/2dd88054b849aa546dbeef5696019c58f8e0774f4d1c42123273304cdb2e/watchfiles-1.1.0-cp313-cp313-win_amd64.whl", hash = "sha256:f21af781a4a6fbad54f03c598ab620e3a77032c5878f3d780448421a6e1818c7", size = 292349 },
    { url = "https://files.pythonhosted.org/packages/c8/cf/421d659de88285eb13941cf11a81f875c176f76a6d99342599be88e08d03/watchfiles-1.1.0-cp313-cp313-win_arm64.whl", hash = "sha256:5366164391873ed76bfdf618818c82084c9db7fac82b64a20c44d335eec9ced5", size = 283836 },
    { url = "https://files.pythonhosted.org/packages/45/10/6faf6858d527e3599cc50ec9fcae73590fbddc1420bd4fdccfebffeedbc6/watchfiles-1.1.0-cp313-cp313t-macosx_10_12_x86_64.whl", hash = "sha256:17ab167cca6339c2b830b744eaf10803d2a5b6683be4d79d8475d88b4a8a4be1", size = 400343 },
    { url = "https://files.pythonhosted.org/packages/03/20/5cb7d3966f5e8c718006d0e97dfe379a82f16fecd3caa7810f634412047a/watchfiles-1.1.0-cp313-cp313t-macosx_11_0_arm64.whl", hash = "sha256:328dbc9bff7205c215a7807da7c18dce37da7da718e798356212d22696404339", size = 392916 },
    { url = "https://files.pythonhosted.org/packages/8c/07/d8f1176328fa9e9581b6f120b017e286d2a2d22ae3f554efd9515c8e1b49/watchfiles-1.1.0-cp313-cp313t-manylinux_2_17_aarch64.manylinux2014_aarch64.whl", hash = "sha256:f7208ab6e009c627b7557ce55c465c98967e8caa8b11833531fdf95799372633", size = 449582 },
    { url = "https://files.pythonhosted.org/packages/66/e8/80a14a453cf6038e81d072a86c05276692a1826471fef91df7537dba8b46/watchfiles-1.1.0-cp313-cp313t-manylinux_2_17_armv7l.manylinux2014_armv7l.whl", hash = "sha256:a8f6f72974a19efead54195bc9bed4d850fc047bb7aa971268fd9a8387c89011", size = 456752 },
    { url = "https://files.pythonhosted.org/packages/5a/25/0853b3fe0e3c2f5af9ea60eb2e781eade939760239a72c2d38fc4cc335f6/watchfiles-1.1.0-cp313-cp313t-manylinux_2_17_i686.manylinux2014_i686.whl", hash = "sha256:d181ef50923c29cf0450c3cd47e2f0557b62218c50b2ab8ce2ecaa02bd97e670", size = 481436 },
    { url = "https://files.pythonhosted.org/packages/fe/9e/4af0056c258b861fbb29dcb36258de1e2b857be4a9509e6298abcf31e5c9/watchfiles-1.1.0-cp313-cp313t-manylinux_2_17_ppc64le.manylinux2014_ppc64le.whl", hash = "sha256:adb4167043d3a78280d5d05ce0ba22055c266cf8655ce942f2fb881262ff3cdf", size = 596016 },
    { url = "https://files.pythonhosted.org/packages/c5/fa/95d604b58aa375e781daf350897aaaa089cff59d84147e9ccff2447c8294/watchfiles-1.1.0-cp313-cp313t-manylinux_2_17_s390x.manylinux2014_s390x.whl", hash = "sha256:8c5701dc474b041e2934a26d31d39f90fac8a3dee2322b39f7729867f932b1d4", size = 476727 },
    { url = "https://files.pythonhosted.org/packages/65/95/fe479b2664f19be4cf5ceeb21be05afd491d95f142e72d26a42f41b7c4f8/watchfiles-1.1.0-cp313-cp313t-manylinux_2_17_x86_64.manylinux2014_x86_64.whl", hash = "sha256:b067915e3c3936966a8607f6fe5487df0c9c4afb85226613b520890049deea20", size = 451864 },
    { url = "https://files.pythonhosted.org/packages/d3/8a/3c4af14b93a15ce55901cd7a92e1a4701910f1768c78fb30f61d2b79785b/watchfiles-1.1.0-cp313-cp313t-musllinux_1_1_aarch64.whl", hash = "sha256:9c733cda03b6d636b4219625a4acb5c6ffb10803338e437fb614fef9516825ef", size = 625626 },
    { url = "https://files.pythonhosted.org/packages/da/f5/cf6aa047d4d9e128f4b7cde615236a915673775ef171ff85971d698f3c2c/watchfiles-1.1.0-cp313-cp313t-musllinux_1_1_x86_64.whl", hash = "sha256:cc08ef8b90d78bfac66f0def80240b0197008e4852c9f285907377b2947ffdcb", size = 622744 },
    { url = "https://files.pythonhosted.org/packages/2c/00/70f75c47f05dea6fd30df90f047765f6fc2d6eb8b5a3921379b0b04defa2/watchfiles-1.1.0-cp314-cp314-macosx_10_12_x86_64.whl", hash = "sha256:9974d2f7dc561cce3bb88dfa8eb309dab64c729de85fba32e98d75cf24b66297", size = 402114 },
    { url = "https://files.pythonhosted.org/packages/53/03/acd69c48db4a1ed1de26b349d94077cca2238ff98fd64393f3e97484cae6/watchfiles-1.1.0-cp314-cp314-macosx_11_0_arm64.whl", hash = "sha256:c68e9f1fcb4d43798ad8814c4c1b61547b014b667216cb754e606bfade587018", size = 393879 },
    { url = "https://files.pythonhosted.org/packages/2f/c8/a9a2a6f9c8baa4eceae5887fecd421e1b7ce86802bcfc8b6a942e2add834/watchfiles-1.1.0-cp314-cp314-manylinux_2_17_aarch64.manylinux2014_aarch64.whl", hash = "sha256:95ab1594377effac17110e1352989bdd7bdfca9ff0e5eeccd8c69c5389b826d0", size = 450026 },
    { url = "https://files.pythonhosted.org/packages/fe/51/d572260d98388e6e2b967425c985e07d47ee6f62e6455cefb46a6e06eda5/watchfiles-1.1.0-cp314-cp314-manylinux_2_17_armv7l.manylinux2014_armv7l.whl", hash = "sha256:fba9b62da882c1be1280a7584ec4515d0a6006a94d6e5819730ec2eab60ffe12", size = 457917 },
    { url = "https://files.pythonhosted.org/packages/c6/2d/4258e52917bf9f12909b6ec314ff9636276f3542f9d3807d143f27309104/watchfiles-1.1.0-cp314-cp314-manylinux_2_17_i686.manylinux2014_i686.whl", hash = "sha256:3434e401f3ce0ed6b42569128b3d1e3af773d7ec18751b918b89cd49c14eaafb", size = 483602 },
    { url = "https://files.pythonhosted.org/packages/84/99/bee17a5f341a4345fe7b7972a475809af9e528deba056f8963d61ea49f75/watchfiles-1.1.0-cp314-cp314-manylinux_2_17_ppc64le.manylinux2014_ppc64le.whl", hash = "sha256:fa257a4d0d21fcbca5b5fcba9dca5a78011cb93c0323fb8855c6d2dfbc76eb77", size = 596758 },
    { url = "https://files.pythonhosted.org/packages/40/76/e4bec1d59b25b89d2b0716b41b461ed655a9a53c60dc78ad5771fda5b3e6/watchfiles-1.1.0-cp314-cp314-manylinux_2_17_s390x.manylinux2014_s390x.whl", hash = "sha256:7fd1b3879a578a8ec2076c7961076df540b9af317123f84569f5a9ddee64ce92", size = 477601 },
    { url = "https://files.pythonhosted.org/packages/1f/fa/a514292956f4a9ce3c567ec0c13cce427c158e9f272062685a8a727d08fc/watchfiles-1.1.0-cp314-cp314-manylinux_2_17_x86_64.manylinux2014_x86_64.whl", hash = "sha256:62cc7a30eeb0e20ecc5f4bd113cd69dcdb745a07c68c0370cea919f373f65d9e", size = 451936 },
    { url = "https://files.pythonhosted.org/packages/32/5d/c3bf927ec3bbeb4566984eba8dd7a8eb69569400f5509904545576741f88/watchfiles-1.1.0-cp314-cp314-musllinux_1_1_aarch64.whl", hash = "sha256:891c69e027748b4a73847335d208e374ce54ca3c335907d381fde4e41661b13b", size = 626243 },
    { url = "https://files.pythonhosted.org/packages/e6/65/6e12c042f1a68c556802a84d54bb06d35577c81e29fba14019562479159c/watchfiles-1.1.0-cp314-cp314-musllinux_1_1_x86_64.whl", hash = "sha256:12fe8eaffaf0faa7906895b4f8bb88264035b3f0243275e0bf24af0436b27259", size = 623073 },
    { url = "https://files.pythonhosted.org/packages/89/ab/7f79d9bf57329e7cbb0a6fd4c7bd7d0cee1e4a8ef0041459f5409da3506c/watchfiles-1.1.0-cp314-cp314t-macosx_10_12_x86_64.whl", hash = "sha256:bfe3c517c283e484843cb2e357dd57ba009cff351edf45fb455b5fbd1f45b15f", size = 400872 },
    { url = "https://files.pythonhosted.org/packages/df/d5/3f7bf9912798e9e6c516094db6b8932df53b223660c781ee37607030b6d3/watchfiles-1.1.0-cp314-cp314t-macosx_11_0_arm64.whl", hash = "sha256:a9ccbf1f129480ed3044f540c0fdbc4ee556f7175e5ab40fe077ff6baf286d4e", size = 392877 },
    { url = "https://files.pythonhosted.org/packages/0d/c5/54ec7601a2798604e01c75294770dbee8150e81c6e471445d7601610b495/watchfiles-1.1.0-cp314-cp314t-manylinux_2_17_aarch64.manylinux2014_aarch64.whl", hash = "sha256:ba0e3255b0396cac3cc7bbace76404dd72b5438bf0d8e7cefa2f79a7f3649caa", size = 449645 },
    { url = "https://files.pythonhosted.org/packages/0a/04/c2f44afc3b2fce21ca0b7802cbd37ed90a29874f96069ed30a36dfe57c2b/watchfiles-1.1.0-cp314-cp314t-manylinux_2_17_armv7l.manylinux2014_armv7l.whl", hash = "sha256:4281cd9fce9fc0a9dbf0fc1217f39bf9cf2b4d315d9626ef1d4e87b84699e7e8", size = 457424 },
    { url = "https://files.pythonhosted.org/packages/9f/b0/eec32cb6c14d248095261a04f290636da3df3119d4040ef91a4a50b29fa5/watchfiles-1.1.0-cp314-cp314t-manylinux_2_17_i686.manylinux2014_i686.whl", hash = "sha256:6d2404af8db1329f9a3c9b79ff63e0ae7131986446901582067d9304ae8aaf7f", size = 481584 },
    { url = "https://files.pythonhosted.org/packages/d1/e2/ca4bb71c68a937d7145aa25709e4f5d68eb7698a25ce266e84b55d591bbd/watchfiles-1.1.0-cp314-cp314t-manylinux_2_17_ppc64le.manylinux2014_ppc64le.whl", hash = "sha256:e78b6ed8165996013165eeabd875c5dfc19d41b54f94b40e9fff0eb3193e5e8e", size = 596675 },
    { url = "https://files.pythonhosted.org/packages/a1/dd/b0e4b7fb5acf783816bc950180a6cd7c6c1d2cf7e9372c0ea634e722712b/watchfiles-1.1.0-cp314-cp314t-manylinux_2_17_s390x.manylinux2014_s390x.whl", hash = "sha256:249590eb75ccc117f488e2fabd1bfa33c580e24b96f00658ad88e38844a040bb", size = 477363 },
    { url = "https://files.pythonhosted.org/packages/69/c4/088825b75489cb5b6a761a4542645718893d395d8c530b38734f19da44d2/watchfiles-1.1.0-cp314-cp314t-manylinux_2_17_x86_64.manylinux2014_x86_64.whl", hash = "sha256:d05686b5487cfa2e2c28ff1aa370ea3e6c5accfe6435944ddea1e10d93872147", size = 452240 },
    { url = "https://files.pythonhosted.org/packages/10/8c/22b074814970eeef43b7c44df98c3e9667c1f7bf5b83e0ff0201b0bd43f9/watchfiles-1.1.0-cp314-cp314t-musllinux_1_1_aarch64.whl", hash = "sha256:d0e10e6f8f6dc5762adee7dece33b722282e1f59aa6a55da5d493a97282fedd8", size = 625607 },
    { url = "https://files.pythonhosted.org/packages/32/fa/a4f5c2046385492b2273213ef815bf71a0d4c1943b784fb904e184e30201/watchfiles-1.1.0-cp314-cp314t-musllinux_1_1_x86_64.whl", hash = "sha256:af06c863f152005c7592df1d6a7009c836a247c9d8adb78fef8575a5a98699db", size = 623315 },
]

[[package]]
name = "websockets"
version = "15.0.1"
source = { registry = "https://pypi.org/simple" }
sdist = { url = "https://files.pythonhosted.org/packages/21/e6/26d09fab466b7ca9c7737474c52be4f76a40301b08362eb2dbc19dcc16c1/websockets-15.0.1.tar.gz", hash = "sha256:82544de02076bafba038ce055ee6412d68da13ab47f0c60cab827346de828dee", size = 177016 }
wheels = [
    { url = "https://files.pythonhosted.org/packages/51/6b/4545a0d843594f5d0771e86463606a3988b5a09ca5123136f8a76580dd63/websockets-15.0.1-cp312-cp312-macosx_10_13_universal2.whl", hash = "sha256:3e90baa811a5d73f3ca0bcbf32064d663ed81318ab225ee4f427ad4e26e5aff3", size = 175437 },
    { url = "https://files.pythonhosted.org/packages/f4/71/809a0f5f6a06522af902e0f2ea2757f71ead94610010cf570ab5c98e99ed/websockets-15.0.1-cp312-cp312-macosx_10_13_x86_64.whl", hash = "sha256:592f1a9fe869c778694f0aa806ba0374e97648ab57936f092fd9d87f8bc03665", size = 173096 },
    { url = "https://files.pythonhosted.org/packages/3d/69/1a681dd6f02180916f116894181eab8b2e25b31e484c5d0eae637ec01f7c/websockets-15.0.1-cp312-cp312-macosx_11_0_arm64.whl", hash = "sha256:0701bc3cfcb9164d04a14b149fd74be7347a530ad3bbf15ab2c678a2cd3dd9a2", size = 173332 },
    { url = "https://files.pythonhosted.org/packages/a6/02/0073b3952f5bce97eafbb35757f8d0d54812b6174ed8dd952aa08429bcc3/websockets-15.0.1-cp312-cp312-manylinux_2_17_aarch64.manylinux2014_aarch64.whl", hash = "sha256:e8b56bdcdb4505c8078cb6c7157d9811a85790f2f2b3632c7d1462ab5783d215", size = 183152 },
    { url = "https://files.pythonhosted.org/packages/74/45/c205c8480eafd114b428284840da0b1be9ffd0e4f87338dc95dc6ff961a1/websockets-15.0.1-cp312-cp312-manylinux_2_5_i686.manylinux1_i686.manylinux_2_17_i686.manylinux2014_i686.whl", hash = "sha256:0af68c55afbd5f07986df82831c7bff04846928ea8d1fd7f30052638788bc9b5", size = 182096 },
    { url = "https://files.pythonhosted.org/packages/14/8f/aa61f528fba38578ec553c145857a181384c72b98156f858ca5c8e82d9d3/websockets-15.0.1-cp312-cp312-manylinux_2_5_x86_64.manylinux1_x86_64.manylinux_2_17_x86_64.manylinux2014_x86_64.whl", hash = "sha256:64dee438fed052b52e4f98f76c5790513235efaa1ef7f3f2192c392cd7c91b65", size = 182523 },
    { url = "https://files.pythonhosted.org/packages/ec/6d/0267396610add5bc0d0d3e77f546d4cd287200804fe02323797de77dbce9/websockets-15.0.1-cp312-cp312-musllinux_1_2_aarch64.whl", hash = "sha256:d5f6b181bb38171a8ad1d6aa58a67a6aa9d4b38d0f8c5f496b9e42561dfc62fe", size = 182790 },
    { url = "https://files.pythonhosted.org/packages/02/05/c68c5adbf679cf610ae2f74a9b871ae84564462955d991178f95a1ddb7dd/websockets-15.0.1-cp312-cp312-musllinux_1_2_i686.whl", hash = "sha256:5d54b09eba2bada6011aea5375542a157637b91029687eb4fdb2dab11059c1b4", size = 182165 },
    { url = "https://files.pythonhosted.org/packages/29/93/bb672df7b2f5faac89761cb5fa34f5cec45a4026c383a4b5761c6cea5c16/websockets-15.0.1-cp312-cp312-musllinux_1_2_x86_64.whl", hash = "sha256:3be571a8b5afed347da347bfcf27ba12b069d9d7f42cb8c7028b5e98bbb12597", size = 182160 },
    { url = "https://files.pythonhosted.org/packages/ff/83/de1f7709376dc3ca9b7eeb4b9a07b4526b14876b6d372a4dc62312bebee0/websockets-15.0.1-cp312-cp312-win32.whl", hash = "sha256:c338ffa0520bdb12fbc527265235639fb76e7bc7faafbb93f6ba80d9c06578a9", size = 176395 },
    { url = "https://files.pythonhosted.org/packages/7d/71/abf2ebc3bbfa40f391ce1428c7168fb20582d0ff57019b69ea20fa698043/websockets-15.0.1-cp312-cp312-win_amd64.whl", hash = "sha256:fcd5cf9e305d7b8338754470cf69cf81f420459dbae8a3b40cee57417f4614a7", size = 176841 },
    { url = "https://files.pythonhosted.org/packages/cb/9f/51f0cf64471a9d2b4d0fc6c534f323b664e7095640c34562f5182e5a7195/websockets-15.0.1-cp313-cp313-macosx_10_13_universal2.whl", hash = "sha256:ee443ef070bb3b6ed74514f5efaa37a252af57c90eb33b956d35c8e9c10a1931", size = 175440 },
    { url = "https://files.pythonhosted.org/packages/8a/05/aa116ec9943c718905997412c5989f7ed671bc0188ee2ba89520e8765d7b/websockets-15.0.1-cp313-cp313-macosx_10_13_x86_64.whl", hash = "sha256:5a939de6b7b4e18ca683218320fc67ea886038265fd1ed30173f5ce3f8e85675", size = 173098 },
    { url = "https://files.pythonhosted.org/packages/ff/0b/33cef55ff24f2d92924923c99926dcce78e7bd922d649467f0eda8368923/websockets-15.0.1-cp313-cp313-macosx_11_0_arm64.whl", hash = "sha256:746ee8dba912cd6fc889a8147168991d50ed70447bf18bcda7039f7d2e3d9151", size = 173329 },
    { url = "https://files.pythonhosted.org/packages/31/1d/063b25dcc01faa8fada1469bdf769de3768b7044eac9d41f734fd7b6ad6d/websockets-15.0.1-cp313-cp313-manylinux_2_17_aarch64.manylinux2014_aarch64.whl", hash = "sha256:595b6c3969023ecf9041b2936ac3827e4623bfa3ccf007575f04c5a6aa318c22", size = 183111 },
    { url = "https://files.pythonhosted.org/packages/93/53/9a87ee494a51bf63e4ec9241c1ccc4f7c2f45fff85d5bde2ff74fcb68b9e/websockets-15.0.1-cp313-cp313-manylinux_2_5_i686.manylinux1_i686.manylinux_2_17_i686.manylinux2014_i686.whl", hash = "sha256:3c714d2fc58b5ca3e285461a4cc0c9a66bd0e24c5da9911e30158286c9b5be7f", size = 182054 },
    { url = "https://files.pythonhosted.org/packages/ff/b2/83a6ddf56cdcbad4e3d841fcc55d6ba7d19aeb89c50f24dd7e859ec0805f/websockets-15.0.1-cp313-cp313-manylinux_2_5_x86_64.manylinux1_x86_64.manylinux_2_17_x86_64.manylinux2014_x86_64.whl", hash = "sha256:0f3c1e2ab208db911594ae5b4f79addeb3501604a165019dd221c0bdcabe4db8", size = 182496 },
    { url = "https://files.pythonhosted.org/packages/98/41/e7038944ed0abf34c45aa4635ba28136f06052e08fc2168520bb8b25149f/websockets-15.0.1-cp313-cp313-musllinux_1_2_aarch64.whl", hash = "sha256:229cf1d3ca6c1804400b0a9790dc66528e08a6a1feec0d5040e8b9eb14422375", size = 182829 },
    { url = "https://files.pythonhosted.org/packages/e0/17/de15b6158680c7623c6ef0db361da965ab25d813ae54fcfeae2e5b9ef910/websockets-15.0.1-cp313-cp313-musllinux_1_2_i686.whl", hash = "sha256:756c56e867a90fb00177d530dca4b097dd753cde348448a1012ed6c5131f8b7d", size = 182217 },
    { url = "https://files.pythonhosted.org/packages/33/2b/1f168cb6041853eef0362fb9554c3824367c5560cbdaad89ac40f8c2edfc/websockets-15.0.1-cp313-cp313-musllinux_1_2_x86_64.whl", hash = "sha256:558d023b3df0bffe50a04e710bc87742de35060580a293c2a984299ed83bc4e4", size = 182195 },
    { url = "https://files.pythonhosted.org/packages/86/eb/20b6cdf273913d0ad05a6a14aed4b9a85591c18a987a3d47f20fa13dcc47/websockets-15.0.1-cp313-cp313-win32.whl", hash = "sha256:ba9e56e8ceeeedb2e080147ba85ffcd5cd0711b89576b83784d8605a7df455fa", size = 176393 },
    { url = "https://files.pythonhosted.org/packages/1b/6c/c65773d6cab416a64d191d6ee8a8b1c68a09970ea6909d16965d26bfed1e/websockets-15.0.1-cp313-cp313-win_amd64.whl", hash = "sha256:e09473f095a819042ecb2ab9465aee615bd9c2028e4ef7d933600a8401c79561", size = 176837 },
    { url = "https://files.pythonhosted.org/packages/fa/a8/5b41e0da817d64113292ab1f8247140aac61cbf6cfd085d6a0fa77f4984f/websockets-15.0.1-py3-none-any.whl", hash = "sha256:f7a866fbc1e97b5c617ee4116daaa09b722101d4a3c170c787450ba409f9736f", size = 169743 },
]

[[package]]
name = "wikipedia"
version = "1.4.0"
source = { registry = "https://pypi.org/simple" }
dependencies = [
    { name = "beautifulsoup4" },
    { name = "requests" },
]
sdist = { url = "https://files.pythonhosted.org/packages/67/35/25e68fbc99e672127cc6fbb14b8ec1ba3dfef035bf1e4c90f78f24a80b7d/wikipedia-1.4.0.tar.gz", hash = "sha256:db0fad1829fdd441b1852306e9856398204dc0786d2996dd2e0c8bb8e26133b2", size = 27748 }

[[package]]
name = "wrapt"
version = "1.16.0"
source = { registry = "https://pypi.org/simple" }
sdist = { url = "https://files.pythonhosted.org/packages/95/4c/063a912e20bcef7124e0df97282a8af3ff3e4b603ce84c481d6d7346be0a/wrapt-1.16.0.tar.gz", hash = "sha256:5f370f952971e7d17c7d1ead40e49f32345a7f7a5373571ef44d800d06b1899d", size = 53972 }
wheels = [
    { url = "https://files.pythonhosted.org/packages/92/17/224132494c1e23521868cdd57cd1e903f3b6a7ba6996b7b8f077ff8ac7fe/wrapt-1.16.0-cp312-cp312-macosx_10_9_x86_64.whl", hash = "sha256:5eb404d89131ec9b4f748fa5cfb5346802e5ee8836f57d516576e61f304f3b7b", size = 37614 },
    { url = "https://files.pythonhosted.org/packages/6a/d7/cfcd73e8f4858079ac59d9db1ec5a1349bc486ae8e9ba55698cc1f4a1dff/wrapt-1.16.0-cp312-cp312-macosx_11_0_arm64.whl", hash = "sha256:9090c9e676d5236a6948330e83cb89969f433b1943a558968f659ead07cb3b36", size = 38316 },
    { url = "https://files.pythonhosted.org/packages/7e/79/5ff0a5c54bda5aec75b36453d06be4f83d5cd4932cc84b7cb2b52cee23e2/wrapt-1.16.0-cp312-cp312-manylinux_2_17_aarch64.manylinux2014_aarch64.whl", hash = "sha256:94265b00870aa407bd0cbcfd536f17ecde43b94fb8d228560a1e9d3041462d73", size = 86322 },
    { url = "https://files.pythonhosted.org/packages/c4/81/e799bf5d419f422d8712108837c1d9bf6ebe3cb2a81ad94413449543a923/wrapt-1.16.0-cp312-cp312-manylinux_2_5_i686.manylinux1_i686.manylinux_2_17_i686.manylinux2014_i686.whl", hash = "sha256:f2058f813d4f2b5e3a9eb2eb3faf8f1d99b81c3e51aeda4b168406443e8ba809", size = 79055 },
    { url = "https://files.pythonhosted.org/packages/62/62/30ca2405de6a20448ee557ab2cd61ab9c5900be7cbd18a2639db595f0b98/wrapt-1.16.0-cp312-cp312-manylinux_2_5_x86_64.manylinux1_x86_64.manylinux_2_17_x86_64.manylinux2014_x86_64.whl", hash = "sha256:98b5e1f498a8ca1858a1cdbffb023bfd954da4e3fa2c0cb5853d40014557248b", size = 87291 },
    { url = "https://files.pythonhosted.org/packages/49/4e/5d2f6d7b57fc9956bf06e944eb00463551f7d52fc73ca35cfc4c2cdb7aed/wrapt-1.16.0-cp312-cp312-musllinux_1_1_aarch64.whl", hash = "sha256:14d7dc606219cdd7405133c713f2c218d4252f2a469003f8c46bb92d5d095d81", size = 90374 },
    { url = "https://files.pythonhosted.org/packages/a6/9b/c2c21b44ff5b9bf14a83252a8b973fb84923764ff63db3e6dfc3895cf2e0/wrapt-1.16.0-cp312-cp312-musllinux_1_1_i686.whl", hash = "sha256:49aac49dc4782cb04f58986e81ea0b4768e4ff197b57324dcbd7699c5dfb40b9", size = 83896 },
    { url = "https://files.pythonhosted.org/packages/14/26/93a9fa02c6f257df54d7570dfe8011995138118d11939a4ecd82cb849613/wrapt-1.16.0-cp312-cp312-musllinux_1_1_x86_64.whl", hash = "sha256:418abb18146475c310d7a6dc71143d6f7adec5b004ac9ce08dc7a34e2babdc5c", size = 91738 },
    { url = "https://files.pythonhosted.org/packages/a2/5b/4660897233eb2c8c4de3dc7cefed114c61bacb3c28327e64150dc44ee2f6/wrapt-1.16.0-cp312-cp312-win32.whl", hash = "sha256:685f568fa5e627e93f3b52fda002c7ed2fa1800b50ce51f6ed1d572d8ab3e7fc", size = 35568 },
    { url = "https://files.pythonhosted.org/packages/5c/cc/8297f9658506b224aa4bd71906447dea6bb0ba629861a758c28f67428b91/wrapt-1.16.0-cp312-cp312-win_amd64.whl", hash = "sha256:dcdba5c86e368442528f7060039eda390cc4091bfd1dca41e8046af7c910dda8", size = 37653 },
    { url = "https://files.pythonhosted.org/packages/ff/21/abdedb4cdf6ff41ebf01a74087740a709e2edb146490e4d9beea054b0b7a/wrapt-1.16.0-py3-none-any.whl", hash = "sha256:6906c4100a8fcbf2fa735f6059214bb13b97f75b1a61777fcf6432121ef12ef1", size = 23362 },
]

[[package]]
name = "xmltodict"
version = "0.14.2"
source = { registry = "https://pypi.org/simple" }
sdist = { url = "https://files.pythonhosted.org/packages/50/05/51dcca9a9bf5e1bce52582683ce50980bcadbc4fa5143b9f2b19ab99958f/xmltodict-0.14.2.tar.gz", hash = "sha256:201e7c28bb210e374999d1dde6382923ab0ed1a8a5faeece48ab525b7810a553", size = 51942 }
wheels = [
    { url = "https://files.pythonhosted.org/packages/d6/45/fc303eb433e8a2a271739c98e953728422fa61a3c1f36077a49e395c972e/xmltodict-0.14.2-py2.py3-none-any.whl", hash = "sha256:20cc7d723ed729276e808f26fb6b3599f786cbc37e06c65e192ba77c40f20aac", size = 9981 },
]

[[package]]
name = "xxhash"
version = "3.5.0"
source = { registry = "https://pypi.org/simple" }
sdist = { url = "https://files.pythonhosted.org/packages/00/5e/d6e5258d69df8b4ed8c83b6664f2b47d30d2dec551a29ad72a6c69eafd31/xxhash-3.5.0.tar.gz", hash = "sha256:84f2caddf951c9cbf8dc2e22a89d4ccf5d86391ac6418fe81e3c67d0cf60b45f", size = 84241 }
wheels = [
    { url = "https://files.pythonhosted.org/packages/07/0e/1bfce2502c57d7e2e787600b31c83535af83746885aa1a5f153d8c8059d6/xxhash-3.5.0-cp312-cp312-macosx_10_9_x86_64.whl", hash = "sha256:14470ace8bd3b5d51318782cd94e6f94431974f16cb3b8dc15d52f3b69df8e00", size = 31969 },
    { url = "https://files.pythonhosted.org/packages/3f/d6/8ca450d6fe5b71ce521b4e5db69622383d039e2b253e9b2f24f93265b52c/xxhash-3.5.0-cp312-cp312-macosx_11_0_arm64.whl", hash = "sha256:59aa1203de1cb96dbeab595ded0ad0c0056bb2245ae11fac11c0ceea861382b9", size = 30787 },
    { url = "https://files.pythonhosted.org/packages/5b/84/de7c89bc6ef63d750159086a6ada6416cc4349eab23f76ab870407178b93/xxhash-3.5.0-cp312-cp312-manylinux_2_17_aarch64.manylinux2014_aarch64.whl", hash = "sha256:08424f6648526076e28fae6ea2806c0a7d504b9ef05ae61d196d571e5c879c84", size = 220959 },
    { url = "https://files.pythonhosted.org/packages/fe/86/51258d3e8a8545ff26468c977101964c14d56a8a37f5835bc0082426c672/xxhash-3.5.0-cp312-cp312-manylinux_2_17_ppc64le.manylinux2014_ppc64le.whl", hash = "sha256:61a1ff00674879725b194695e17f23d3248998b843eb5e933007ca743310f793", size = 200006 },
    { url = "https://files.pythonhosted.org/packages/02/0a/96973bd325412feccf23cf3680fd2246aebf4b789122f938d5557c54a6b2/xxhash-3.5.0-cp312-cp312-manylinux_2_17_s390x.manylinux2014_s390x.whl", hash = "sha256:f2f2c61bee5844d41c3eb015ac652a0229e901074951ae48581d58bfb2ba01be", size = 428326 },
    { url = "https://files.pythonhosted.org/packages/11/a7/81dba5010f7e733de88af9555725146fc133be97ce36533867f4c7e75066/xxhash-3.5.0-cp312-cp312-manylinux_2_17_x86_64.manylinux2014_x86_64.whl", hash = "sha256:9d32a592cac88d18cc09a89172e1c32d7f2a6e516c3dfde1b9adb90ab5df54a6", size = 194380 },
    { url = "https://files.pythonhosted.org/packages/fb/7d/f29006ab398a173f4501c0e4977ba288f1c621d878ec217b4ff516810c04/xxhash-3.5.0-cp312-cp312-manylinux_2_5_i686.manylinux1_i686.manylinux_2_17_i686.manylinux2014_i686.whl", hash = "sha256:70dabf941dede727cca579e8c205e61121afc9b28516752fd65724be1355cc90", size = 207934 },
    { url = "https://files.pythonhosted.org/packages/8a/6e/6e88b8f24612510e73d4d70d9b0c7dff62a2e78451b9f0d042a5462c8d03/xxhash-3.5.0-cp312-cp312-musllinux_1_2_aarch64.whl", hash = "sha256:e5d0ddaca65ecca9c10dcf01730165fd858533d0be84c75c327487c37a906a27", size = 216301 },
    { url = "https://files.pythonhosted.org/packages/af/51/7862f4fa4b75a25c3b4163c8a873f070532fe5f2d3f9b3fc869c8337a398/xxhash-3.5.0-cp312-cp312-musllinux_1_2_i686.whl", hash = "sha256:3e5b5e16c5a480fe5f59f56c30abdeba09ffd75da8d13f6b9b6fd224d0b4d0a2", size = 203351 },
    { url = "https://files.pythonhosted.org/packages/22/61/8d6a40f288f791cf79ed5bb113159abf0c81d6efb86e734334f698eb4c59/xxhash-3.5.0-cp312-cp312-musllinux_1_2_ppc64le.whl", hash = "sha256:149b7914451eb154b3dfaa721315117ea1dac2cc55a01bfbd4df7c68c5dd683d", size = 210294 },
    { url = "https://files.pythonhosted.org/packages/17/02/215c4698955762d45a8158117190261b2dbefe9ae7e5b906768c09d8bc74/xxhash-3.5.0-cp312-cp312-musllinux_1_2_s390x.whl", hash = "sha256:eade977f5c96c677035ff39c56ac74d851b1cca7d607ab3d8f23c6b859379cab", size = 414674 },
    { url = "https://files.pythonhosted.org/packages/31/5c/b7a8db8a3237cff3d535261325d95de509f6a8ae439a5a7a4ffcff478189/xxhash-3.5.0-cp312-cp312-musllinux_1_2_x86_64.whl", hash = "sha256:fa9f547bd98f5553d03160967866a71056a60960be00356a15ecc44efb40ba8e", size = 192022 },
    { url = "https://files.pythonhosted.org/packages/78/e3/dd76659b2811b3fd06892a8beb850e1996b63e9235af5a86ea348f053e9e/xxhash-3.5.0-cp312-cp312-win32.whl", hash = "sha256:f7b58d1fd3551b8c80a971199543379be1cee3d0d409e1f6d8b01c1a2eebf1f8", size = 30170 },
    { url = "https://files.pythonhosted.org/packages/d9/6b/1c443fe6cfeb4ad1dcf231cdec96eb94fb43d6498b4469ed8b51f8b59a37/xxhash-3.5.0-cp312-cp312-win_amd64.whl", hash = "sha256:fa0cafd3a2af231b4e113fba24a65d7922af91aeb23774a8b78228e6cd785e3e", size = 30040 },
    { url = "https://files.pythonhosted.org/packages/0f/eb/04405305f290173acc0350eba6d2f1a794b57925df0398861a20fbafa415/xxhash-3.5.0-cp312-cp312-win_arm64.whl", hash = "sha256:586886c7e89cb9828bcd8a5686b12e161368e0064d040e225e72607b43858ba2", size = 26796 },
    { url = "https://files.pythonhosted.org/packages/c9/b8/e4b3ad92d249be5c83fa72916c9091b0965cb0faeff05d9a0a3870ae6bff/xxhash-3.5.0-cp313-cp313-macosx_10_13_x86_64.whl", hash = "sha256:37889a0d13b0b7d739cfc128b1c902f04e32de17b33d74b637ad42f1c55101f6", size = 31795 },
    { url = "https://files.pythonhosted.org/packages/fc/d8/b3627a0aebfbfa4c12a41e22af3742cf08c8ea84f5cc3367b5de2d039cce/xxhash-3.5.0-cp313-cp313-macosx_11_0_arm64.whl", hash = "sha256:97a662338797c660178e682f3bc180277b9569a59abfb5925e8620fba00b9fc5", size = 30792 },
    { url = "https://files.pythonhosted.org/packages/c3/cc/762312960691da989c7cd0545cb120ba2a4148741c6ba458aa723c00a3f8/xxhash-3.5.0-cp313-cp313-manylinux_2_17_aarch64.manylinux2014_aarch64.whl", hash = "sha256:7f85e0108d51092bdda90672476c7d909c04ada6923c14ff9d913c4f7dc8a3bc", size = 220950 },
    { url = "https://files.pythonhosted.org/packages/fe/e9/cc266f1042c3c13750e86a535496b58beb12bf8c50a915c336136f6168dc/xxhash-3.5.0-cp313-cp313-manylinux_2_17_ppc64le.manylinux2014_ppc64le.whl", hash = "sha256:cd2fd827b0ba763ac919440042302315c564fdb797294d86e8cdd4578e3bc7f3", size = 199980 },
    { url = "https://files.pythonhosted.org/packages/bf/85/a836cd0dc5cc20376de26b346858d0ac9656f8f730998ca4324921a010b9/xxhash-3.5.0-cp313-cp313-manylinux_2_17_s390x.manylinux2014_s390x.whl", hash = "sha256:82085c2abec437abebf457c1d12fccb30cc8b3774a0814872511f0f0562c768c", size = 428324 },
    { url = "https://files.pythonhosted.org/packages/b4/0e/15c243775342ce840b9ba34aceace06a1148fa1630cd8ca269e3223987f5/xxhash-3.5.0-cp313-cp313-manylinux_2_17_x86_64.manylinux2014_x86_64.whl", hash = "sha256:07fda5de378626e502b42b311b049848c2ef38784d0d67b6f30bb5008642f8eb", size = 194370 },
    { url = "https://files.pythonhosted.org/packages/87/a1/b028bb02636dfdc190da01951d0703b3d904301ed0ef6094d948983bef0e/xxhash-3.5.0-cp313-cp313-manylinux_2_5_i686.manylinux1_i686.manylinux_2_17_i686.manylinux2014_i686.whl", hash = "sha256:c279f0d2b34ef15f922b77966640ade58b4ccdfef1c4d94b20f2a364617a493f", size = 207911 },
    { url = "https://files.pythonhosted.org/packages/80/d5/73c73b03fc0ac73dacf069fdf6036c9abad82de0a47549e9912c955ab449/xxhash-3.5.0-cp313-cp313-musllinux_1_2_aarch64.whl", hash = "sha256:89e66ceed67b213dec5a773e2f7a9e8c58f64daeb38c7859d8815d2c89f39ad7", size = 216352 },
    { url = "https://files.pythonhosted.org/packages/b6/2a/5043dba5ddbe35b4fe6ea0a111280ad9c3d4ba477dd0f2d1fe1129bda9d0/xxhash-3.5.0-cp313-cp313-musllinux_1_2_i686.whl", hash = "sha256:bcd51708a633410737111e998ceb3b45d3dbc98c0931f743d9bb0a209033a326", size = 203410 },
    { url = "https://files.pythonhosted.org/packages/a2/b2/9a8ded888b7b190aed75b484eb5c853ddd48aa2896e7b59bbfbce442f0a1/xxhash-3.5.0-cp313-cp313-musllinux_1_2_ppc64le.whl", hash = "sha256:3ff2c0a34eae7df88c868be53a8dd56fbdf592109e21d4bfa092a27b0bf4a7bf", size = 210322 },
    { url = "https://files.pythonhosted.org/packages/98/62/440083fafbc917bf3e4b67c2ade621920dd905517e85631c10aac955c1d2/xxhash-3.5.0-cp313-cp313-musllinux_1_2_s390x.whl", hash = "sha256:4e28503dccc7d32e0b9817aa0cbfc1f45f563b2c995b7a66c4c8a0d232e840c7", size = 414725 },
    { url = "https://files.pythonhosted.org/packages/75/db/009206f7076ad60a517e016bb0058381d96a007ce3f79fa91d3010f49cc2/xxhash-3.5.0-cp313-cp313-musllinux_1_2_x86_64.whl", hash = "sha256:a6c50017518329ed65a9e4829154626f008916d36295b6a3ba336e2458824c8c", size = 192070 },
    { url = "https://files.pythonhosted.org/packages/1f/6d/c61e0668943a034abc3a569cdc5aeae37d686d9da7e39cf2ed621d533e36/xxhash-3.5.0-cp313-cp313-win32.whl", hash = "sha256:53a068fe70301ec30d868ece566ac90d873e3bb059cf83c32e76012c889b8637", size = 30172 },
    { url = "https://files.pythonhosted.org/packages/96/14/8416dce965f35e3d24722cdf79361ae154fa23e2ab730e5323aa98d7919e/xxhash-3.5.0-cp313-cp313-win_amd64.whl", hash = "sha256:80babcc30e7a1a484eab952d76a4f4673ff601f54d5142c26826502740e70b43", size = 30041 },
    { url = "https://files.pythonhosted.org/packages/27/ee/518b72faa2073f5aa8e3262408d284892cb79cf2754ba0c3a5870645ef73/xxhash-3.5.0-cp313-cp313-win_arm64.whl", hash = "sha256:4811336f1ce11cac89dcbd18f3a25c527c16311709a89313c3acaf771def2d4b", size = 26801 },
]

[[package]]
name = "yapf"
version = "0.43.0"
source = { registry = "https://pypi.org/simple" }
dependencies = [
    { name = "platformdirs" },
]
sdist = { url = "https://files.pythonhosted.org/packages/23/97/b6f296d1e9cc1ec25c7604178b48532fa5901f721bcf1b8d8148b13e5588/yapf-0.43.0.tar.gz", hash = "sha256:00d3aa24bfedff9420b2e0d5d9f5ab6d9d4268e72afbf59bb3fa542781d5218e", size = 254907 }
wheels = [
    { url = "https://files.pythonhosted.org/packages/37/81/6acd6601f61e31cfb8729d3da6d5df966f80f374b78eff83760714487338/yapf-0.43.0-py3-none-any.whl", hash = "sha256:224faffbc39c428cb095818cf6ef5511fdab6f7430a10783fdfb292ccf2852ca", size = 256158 },
]

[[package]]
name = "yarl"
version = "1.18.3"
source = { registry = "https://pypi.org/simple" }
dependencies = [
    { name = "idna" },
    { name = "multidict" },
    { name = "propcache" },
]
sdist = { url = "https://files.pythonhosted.org/packages/b7/9d/4b94a8e6d2b51b599516a5cb88e5bc99b4d8d4583e468057eaa29d5f0918/yarl-1.18.3.tar.gz", hash = "sha256:ac1801c45cbf77b6c99242eeff4fffb5e4e73a800b5c4ad4fc0be5def634d2e1", size = 181062 }
wheels = [
    { url = "https://files.pythonhosted.org/packages/33/85/bd2e2729752ff4c77338e0102914897512e92496375e079ce0150a6dc306/yarl-1.18.3-cp312-cp312-macosx_10_13_universal2.whl", hash = "sha256:1dd4bdd05407ced96fed3d7f25dbbf88d2ffb045a0db60dbc247f5b3c5c25d50", size = 142644 },
    { url = "https://files.pythonhosted.org/packages/ff/74/1178322cc0f10288d7eefa6e4a85d8d2e28187ccab13d5b844e8b5d7c88d/yarl-1.18.3-cp312-cp312-macosx_10_13_x86_64.whl", hash = "sha256:7c33dd1931a95e5d9a772d0ac5e44cac8957eaf58e3c8da8c1414de7dd27c576", size = 94962 },
    { url = "https://files.pythonhosted.org/packages/be/75/79c6acc0261e2c2ae8a1c41cf12265e91628c8c58ae91f5ff59e29c0787f/yarl-1.18.3-cp312-cp312-macosx_11_0_arm64.whl", hash = "sha256:25b411eddcfd56a2f0cd6a384e9f4f7aa3efee14b188de13048c25b5e91f1640", size = 92795 },
    { url = "https://files.pythonhosted.org/packages/6b/32/927b2d67a412c31199e83fefdce6e645247b4fb164aa1ecb35a0f9eb2058/yarl-1.18.3-cp312-cp312-manylinux_2_17_aarch64.manylinux2014_aarch64.whl", hash = "sha256:436c4fc0a4d66b2badc6c5fc5ef4e47bb10e4fd9bf0c79524ac719a01f3607c2", size = 332368 },
    { url = "https://files.pythonhosted.org/packages/19/e5/859fca07169d6eceeaa4fde1997c91d8abde4e9a7c018e371640c2da2b71/yarl-1.18.3-cp312-cp312-manylinux_2_17_ppc64le.manylinux2014_ppc64le.whl", hash = "sha256:e35ef8683211db69ffe129a25d5634319a677570ab6b2eba4afa860f54eeaf75", size = 342314 },
    { url = "https://files.pythonhosted.org/packages/08/75/76b63ccd91c9e03ab213ef27ae6add2e3400e77e5cdddf8ed2dbc36e3f21/yarl-1.18.3-cp312-cp312-manylinux_2_17_s390x.manylinux2014_s390x.whl", hash = "sha256:84b2deecba4a3f1a398df819151eb72d29bfeb3b69abb145a00ddc8d30094512", size = 341987 },
    { url = "https://files.pythonhosted.org/packages/1a/e1/a097d5755d3ea8479a42856f51d97eeff7a3a7160593332d98f2709b3580/yarl-1.18.3-cp312-cp312-manylinux_2_17_x86_64.manylinux2014_x86_64.whl", hash = "sha256:00e5a1fea0fd4f5bfa7440a47eff01d9822a65b4488f7cff83155a0f31a2ecba", size = 336914 },
    { url = "https://files.pythonhosted.org/packages/0b/42/e1b4d0e396b7987feceebe565286c27bc085bf07d61a59508cdaf2d45e63/yarl-1.18.3-cp312-cp312-manylinux_2_5_i686.manylinux1_i686.manylinux_2_17_i686.manylinux2014_i686.whl", hash = "sha256:d0e883008013c0e4aef84dcfe2a0b172c4d23c2669412cf5b3371003941f72bb", size = 325765 },
    { url = "https://files.pythonhosted.org/packages/7e/18/03a5834ccc9177f97ca1bbb245b93c13e58e8225276f01eedc4cc98ab820/yarl-1.18.3-cp312-cp312-musllinux_1_2_aarch64.whl", hash = "sha256:5a3f356548e34a70b0172d8890006c37be92995f62d95a07b4a42e90fba54272", size = 344444 },
    { url = "https://files.pythonhosted.org/packages/c8/03/a713633bdde0640b0472aa197b5b86e90fbc4c5bc05b727b714cd8a40e6d/yarl-1.18.3-cp312-cp312-musllinux_1_2_armv7l.whl", hash = "sha256:ccd17349166b1bee6e529b4add61727d3f55edb7babbe4069b5764c9587a8cc6", size = 340760 },
    { url = "https://files.pythonhosted.org/packages/eb/99/f6567e3f3bbad8fd101886ea0276c68ecb86a2b58be0f64077396cd4b95e/yarl-1.18.3-cp312-cp312-musllinux_1_2_i686.whl", hash = "sha256:b958ddd075ddba5b09bb0be8a6d9906d2ce933aee81100db289badbeb966f54e", size = 346484 },
    { url = "https://files.pythonhosted.org/packages/8e/a9/84717c896b2fc6cb15bd4eecd64e34a2f0a9fd6669e69170c73a8b46795a/yarl-1.18.3-cp312-cp312-musllinux_1_2_ppc64le.whl", hash = "sha256:c7d79f7d9aabd6011004e33b22bc13056a3e3fb54794d138af57f5ee9d9032cb", size = 359864 },
    { url = "https://files.pythonhosted.org/packages/1e/2e/d0f5f1bef7ee93ed17e739ec8dbcb47794af891f7d165fa6014517b48169/yarl-1.18.3-cp312-cp312-musllinux_1_2_s390x.whl", hash = "sha256:4891ed92157e5430874dad17b15eb1fda57627710756c27422200c52d8a4e393", size = 364537 },
    { url = "https://files.pythonhosted.org/packages/97/8a/568d07c5d4964da5b02621a517532adb8ec5ba181ad1687191fffeda0ab6/yarl-1.18.3-cp312-cp312-musllinux_1_2_x86_64.whl", hash = "sha256:ce1af883b94304f493698b00d0f006d56aea98aeb49d75ec7d98cd4a777e9285", size = 357861 },
    { url = "https://files.pythonhosted.org/packages/7d/e3/924c3f64b6b3077889df9a1ece1ed8947e7b61b0a933f2ec93041990a677/yarl-1.18.3-cp312-cp312-win32.whl", hash = "sha256:f91c4803173928a25e1a55b943c81f55b8872f0018be83e3ad4938adffb77dd2", size = 84097 },
    { url = "https://files.pythonhosted.org/packages/34/45/0e055320daaabfc169b21ff6174567b2c910c45617b0d79c68d7ab349b02/yarl-1.18.3-cp312-cp312-win_amd64.whl", hash = "sha256:7e2ee16578af3b52ac2f334c3b1f92262f47e02cc6193c598502bd46f5cd1477", size = 90399 },
    { url = "https://files.pythonhosted.org/packages/30/c7/c790513d5328a8390be8f47be5d52e141f78b66c6c48f48d241ca6bd5265/yarl-1.18.3-cp313-cp313-macosx_10_13_universal2.whl", hash = "sha256:90adb47ad432332d4f0bc28f83a5963f426ce9a1a8809f5e584e704b82685dcb", size = 140789 },
    { url = "https://files.pythonhosted.org/packages/30/aa/a2f84e93554a578463e2edaaf2300faa61c8701f0898725842c704ba5444/yarl-1.18.3-cp313-cp313-macosx_10_13_x86_64.whl", hash = "sha256:913829534200eb0f789d45349e55203a091f45c37a2674678744ae52fae23efa", size = 94144 },
    { url = "https://files.pythonhosted.org/packages/c6/fc/d68d8f83714b221a85ce7866832cba36d7c04a68fa6a960b908c2c84f325/yarl-1.18.3-cp313-cp313-macosx_11_0_arm64.whl", hash = "sha256:ef9f7768395923c3039055c14334ba4d926f3baf7b776c923c93d80195624782", size = 91974 },
    { url = "https://files.pythonhosted.org/packages/56/4e/d2563d8323a7e9a414b5b25341b3942af5902a2263d36d20fb17c40411e2/yarl-1.18.3-cp313-cp313-manylinux_2_17_aarch64.manylinux2014_aarch64.whl", hash = "sha256:88a19f62ff30117e706ebc9090b8ecc79aeb77d0b1f5ec10d2d27a12bc9f66d0", size = 333587 },
    { url = "https://files.pythonhosted.org/packages/25/c9/cfec0bc0cac8d054be223e9f2c7909d3e8442a856af9dbce7e3442a8ec8d/yarl-1.18.3-cp313-cp313-manylinux_2_17_ppc64le.manylinux2014_ppc64le.whl", hash = "sha256:e17c9361d46a4d5addf777c6dd5eab0715a7684c2f11b88c67ac37edfba6c482", size = 344386 },
    { url = "https://files.pythonhosted.org/packages/ab/5d/4c532190113b25f1364d25f4c319322e86232d69175b91f27e3ebc2caf9a/yarl-1.18.3-cp313-cp313-manylinux_2_17_s390x.manylinux2014_s390x.whl", hash = "sha256:1a74a13a4c857a84a845505fd2d68e54826a2cd01935a96efb1e9d86c728e186", size = 345421 },
    { url = "https://files.pythonhosted.org/packages/23/d1/6cdd1632da013aa6ba18cee4d750d953104a5e7aac44e249d9410a972bf5/yarl-1.18.3-cp313-cp313-manylinux_2_17_x86_64.manylinux2014_x86_64.whl", hash = "sha256:41f7ce59d6ee7741af71d82020346af364949314ed3d87553763a2df1829cc58", size = 339384 },
    { url = "https://files.pythonhosted.org/packages/9a/c4/6b3c39bec352e441bd30f432cda6ba51681ab19bb8abe023f0d19777aad1/yarl-1.18.3-cp313-cp313-manylinux_2_5_i686.manylinux1_i686.manylinux_2_17_i686.manylinux2014_i686.whl", hash = "sha256:f52a265001d830bc425f82ca9eabda94a64a4d753b07d623a9f2863fde532b53", size = 326689 },
    { url = "https://files.pythonhosted.org/packages/23/30/07fb088f2eefdc0aa4fc1af4e3ca4eb1a3aadd1ce7d866d74c0f124e6a85/yarl-1.18.3-cp313-cp313-musllinux_1_2_aarch64.whl", hash = "sha256:82123d0c954dc58db301f5021a01854a85bf1f3bb7d12ae0c01afc414a882ca2", size = 345453 },
    { url = "https://files.pythonhosted.org/packages/63/09/d54befb48f9cd8eec43797f624ec37783a0266855f4930a91e3d5c7717f8/yarl-1.18.3-cp313-cp313-musllinux_1_2_armv7l.whl", hash = "sha256:2ec9bbba33b2d00999af4631a3397d1fd78290c48e2a3e52d8dd72db3a067ac8", size = 341872 },
    { url = "https://files.pythonhosted.org/packages/91/26/fd0ef9bf29dd906a84b59f0cd1281e65b0c3e08c6aa94b57f7d11f593518/yarl-1.18.3-cp313-cp313-musllinux_1_2_i686.whl", hash = "sha256:fbd6748e8ab9b41171bb95c6142faf068f5ef1511935a0aa07025438dd9a9bc1", size = 347497 },
    { url = "https://files.pythonhosted.org/packages/d9/b5/14ac7a256d0511b2ac168d50d4b7d744aea1c1aa20c79f620d1059aab8b2/yarl-1.18.3-cp313-cp313-musllinux_1_2_ppc64le.whl", hash = "sha256:877d209b6aebeb5b16c42cbb377f5f94d9e556626b1bfff66d7b0d115be88d0a", size = 359981 },
    { url = "https://files.pythonhosted.org/packages/ca/b3/d493221ad5cbd18bc07e642894030437e405e1413c4236dd5db6e46bcec9/yarl-1.18.3-cp313-cp313-musllinux_1_2_s390x.whl", hash = "sha256:b464c4ab4bfcb41e3bfd3f1c26600d038376c2de3297760dfe064d2cb7ea8e10", size = 366229 },
    { url = "https://files.pythonhosted.org/packages/04/56/6a3e2a5d9152c56c346df9b8fb8edd2c8888b1e03f96324d457e5cf06d34/yarl-1.18.3-cp313-cp313-musllinux_1_2_x86_64.whl", hash = "sha256:8d39d351e7faf01483cc7ff7c0213c412e38e5a340238826be7e0e4da450fdc8", size = 360383 },
    { url = "https://files.pythonhosted.org/packages/fd/b7/4b3c7c7913a278d445cc6284e59b2e62fa25e72758f888b7a7a39eb8423f/yarl-1.18.3-cp313-cp313-win32.whl", hash = "sha256:61ee62ead9b68b9123ec24bc866cbef297dd266175d53296e2db5e7f797f902d", size = 310152 },
    { url = "https://files.pythonhosted.org/packages/f5/d5/688db678e987c3e0fb17867970700b92603cadf36c56e5fb08f23e822a0c/yarl-1.18.3-cp313-cp313-win_amd64.whl", hash = "sha256:578e281c393af575879990861823ef19d66e2b1d0098414855dd367e234f5b3c", size = 315723 },
    { url = "https://files.pythonhosted.org/packages/f5/4b/a06e0ec3d155924f77835ed2d167ebd3b211a7b0853da1cf8d8414d784ef/yarl-1.18.3-py3-none-any.whl", hash = "sha256:b57f4f58099328dfb26c6a771d09fb20dbbae81d20cfb66141251ea063bd101b", size = 45109 },
]

[[package]]
name = "zipp"
version = "3.23.0"
source = { registry = "https://pypi.org/simple" }
sdist = { url = "https://files.pythonhosted.org/packages/e3/02/0f2892c661036d50ede074e376733dca2ae7c6eb617489437771209d4180/zipp-3.23.0.tar.gz", hash = "sha256:a07157588a12518c9d4034df3fbbee09c814741a33ff63c05fa29d26a2404166", size = 25547 }
wheels = [
    { url = "https://files.pythonhosted.org/packages/2e/54/647ade08bf0db230bfea292f893923872fd20be6ac6f53b2b936ba839d75/zipp-3.23.0-py3-none-any.whl", hash = "sha256:071652d6115ed432f5ce1d34c336c0adfd6a884660d1e9712a256d3d3bd4b14e", size = 10276 },
]

[[package]]
name = "zstandard"
version = "0.23.0"
source = { registry = "https://pypi.org/simple" }
dependencies = [
    { name = "cffi", marker = "platform_python_implementation == 'PyPy'" },
]
sdist = { url = "https://files.pythonhosted.org/packages/ed/f6/2ac0287b442160a89d726b17a9184a4c615bb5237db763791a7fd16d9df1/zstandard-0.23.0.tar.gz", hash = "sha256:b2d8c62d08e7255f68f7a740bae85b3c9b8e5466baa9cbf7f57f1cde0ac6bc09", size = 681701 }
wheels = [
    { url = "https://files.pythonhosted.org/packages/7b/83/f23338c963bd9de687d47bf32efe9fd30164e722ba27fb59df33e6b1719b/zstandard-0.23.0-cp312-cp312-macosx_10_9_x86_64.whl", hash = "sha256:b4567955a6bc1b20e9c31612e615af6b53733491aeaa19a6b3b37f3b65477094", size = 788713 },
    { url = "https://files.pythonhosted.org/packages/5b/b3/1a028f6750fd9227ee0b937a278a434ab7f7fdc3066c3173f64366fe2466/zstandard-0.23.0-cp312-cp312-macosx_11_0_arm64.whl", hash = "sha256:1e172f57cd78c20f13a3415cc8dfe24bf388614324d25539146594c16d78fcc8", size = 633459 },
    { url = "https://files.pythonhosted.org/packages/26/af/36d89aae0c1f95a0a98e50711bc5d92c144939efc1f81a2fcd3e78d7f4c1/zstandard-0.23.0-cp312-cp312-manylinux_2_17_aarch64.manylinux2014_aarch64.whl", hash = "sha256:b0e166f698c5a3e914947388c162be2583e0c638a4703fc6a543e23a88dea3c1", size = 4945707 },
    { url = "https://files.pythonhosted.org/packages/cd/2e/2051f5c772f4dfc0aae3741d5fc72c3dcfe3aaeb461cc231668a4db1ce14/zstandard-0.23.0-cp312-cp312-manylinux_2_17_ppc64le.manylinux2014_ppc64le.whl", hash = "sha256:12a289832e520c6bd4dcaad68e944b86da3bad0d339ef7989fb7e88f92e96072", size = 5306545 },
    { url = "https://files.pythonhosted.org/packages/0a/9e/a11c97b087f89cab030fa71206963090d2fecd8eb83e67bb8f3ffb84c024/zstandard-0.23.0-cp312-cp312-manylinux_2_17_s390x.manylinux2014_s390x.whl", hash = "sha256:d50d31bfedd53a928fed6707b15a8dbeef011bb6366297cc435accc888b27c20", size = 5337533 },
    { url = "https://files.pythonhosted.org/packages/fc/79/edeb217c57fe1bf16d890aa91a1c2c96b28c07b46afed54a5dcf310c3f6f/zstandard-0.23.0-cp312-cp312-manylinux_2_17_x86_64.manylinux2014_x86_64.whl", hash = "sha256:72c68dda124a1a138340fb62fa21b9bf4848437d9ca60bd35db36f2d3345f373", size = 5436510 },
    { url = "https://files.pythonhosted.org/packages/81/4f/c21383d97cb7a422ddf1ae824b53ce4b51063d0eeb2afa757eb40804a8ef/zstandard-0.23.0-cp312-cp312-manylinux_2_5_i686.manylinux1_i686.manylinux_2_17_i686.manylinux2014_i686.whl", hash = "sha256:53dd9d5e3d29f95acd5de6802e909ada8d8d8cfa37a3ac64836f3bc4bc5512db", size = 4859973 },
    { url = "https://files.pythonhosted.org/packages/ab/15/08d22e87753304405ccac8be2493a495f529edd81d39a0870621462276ef/zstandard-0.23.0-cp312-cp312-musllinux_1_1_aarch64.whl", hash = "sha256:6a41c120c3dbc0d81a8e8adc73312d668cd34acd7725f036992b1b72d22c1772", size = 4936968 },
    { url = "https://files.pythonhosted.org/packages/eb/fa/f3670a597949fe7dcf38119a39f7da49a8a84a6f0b1a2e46b2f71a0ab83f/zstandard-0.23.0-cp312-cp312-musllinux_1_1_x86_64.whl", hash = "sha256:40b33d93c6eddf02d2c19f5773196068d875c41ca25730e8288e9b672897c105", size = 5467179 },
    { url = "https://files.pythonhosted.org/packages/4e/a9/dad2ab22020211e380adc477a1dbf9f109b1f8d94c614944843e20dc2a99/zstandard-0.23.0-cp312-cp312-musllinux_1_2_aarch64.whl", hash = "sha256:9206649ec587e6b02bd124fb7799b86cddec350f6f6c14bc82a2b70183e708ba", size = 4848577 },
    { url = "https://files.pythonhosted.org/packages/08/03/dd28b4484b0770f1e23478413e01bee476ae8227bbc81561f9c329e12564/zstandard-0.23.0-cp312-cp312-musllinux_1_2_i686.whl", hash = "sha256:76e79bc28a65f467e0409098fa2c4376931fd3207fbeb6b956c7c476d53746dd", size = 4693899 },
    { url = "https://files.pythonhosted.org/packages/2b/64/3da7497eb635d025841e958bcd66a86117ae320c3b14b0ae86e9e8627518/zstandard-0.23.0-cp312-cp312-musllinux_1_2_ppc64le.whl", hash = "sha256:66b689c107857eceabf2cf3d3fc699c3c0fe8ccd18df2219d978c0283e4c508a", size = 5199964 },
    { url = "https://files.pythonhosted.org/packages/43/a4/d82decbab158a0e8a6ebb7fc98bc4d903266bce85b6e9aaedea1d288338c/zstandard-0.23.0-cp312-cp312-musllinux_1_2_s390x.whl", hash = "sha256:9c236e635582742fee16603042553d276cca506e824fa2e6489db04039521e90", size = 5655398 },
    { url = "https://files.pythonhosted.org/packages/f2/61/ac78a1263bc83a5cf29e7458b77a568eda5a8f81980691bbc6eb6a0d45cc/zstandard-0.23.0-cp312-cp312-musllinux_1_2_x86_64.whl", hash = "sha256:a8fffdbd9d1408006baaf02f1068d7dd1f016c6bcb7538682622c556e7b68e35", size = 5191313 },
    { url = "https://files.pythonhosted.org/packages/e7/54/967c478314e16af5baf849b6ee9d6ea724ae5b100eb506011f045d3d4e16/zstandard-0.23.0-cp312-cp312-win32.whl", hash = "sha256:dc1d33abb8a0d754ea4763bad944fd965d3d95b5baef6b121c0c9013eaf1907d", size = 430877 },
    { url = "https://files.pythonhosted.org/packages/75/37/872d74bd7739639c4553bf94c84af7d54d8211b626b352bc57f0fd8d1e3f/zstandard-0.23.0-cp312-cp312-win_amd64.whl", hash = "sha256:64585e1dba664dc67c7cdabd56c1e5685233fbb1fc1966cfba2a340ec0dfff7b", size = 495595 },
    { url = "https://files.pythonhosted.org/packages/80/f1/8386f3f7c10261fe85fbc2c012fdb3d4db793b921c9abcc995d8da1b7a80/zstandard-0.23.0-cp313-cp313-macosx_10_13_x86_64.whl", hash = "sha256:576856e8594e6649aee06ddbfc738fec6a834f7c85bf7cadd1c53d4a58186ef9", size = 788975 },
    { url = "https://files.pythonhosted.org/packages/16/e8/cbf01077550b3e5dc86089035ff8f6fbbb312bc0983757c2d1117ebba242/zstandard-0.23.0-cp313-cp313-macosx_11_0_arm64.whl", hash = "sha256:38302b78a850ff82656beaddeb0bb989a0322a8bbb1bf1ab10c17506681d772a", size = 633448 },
    { url = "https://files.pythonhosted.org/packages/06/27/4a1b4c267c29a464a161aeb2589aff212b4db653a1d96bffe3598f3f0d22/zstandard-0.23.0-cp313-cp313-manylinux_2_17_aarch64.manylinux2014_aarch64.whl", hash = "sha256:d2240ddc86b74966c34554c49d00eaafa8200a18d3a5b6ffbf7da63b11d74ee2", size = 4945269 },
    { url = "https://files.pythonhosted.org/packages/7c/64/d99261cc57afd9ae65b707e38045ed8269fbdae73544fd2e4a4d50d0ed83/zstandard-0.23.0-cp313-cp313-manylinux_2_17_ppc64le.manylinux2014_ppc64le.whl", hash = "sha256:2ef230a8fd217a2015bc91b74f6b3b7d6522ba48be29ad4ea0ca3a3775bf7dd5", size = 5306228 },
    { url = "https://files.pythonhosted.org/packages/7a/cf/27b74c6f22541f0263016a0fd6369b1b7818941de639215c84e4e94b2a1c/zstandard-0.23.0-cp313-cp313-manylinux_2_17_s390x.manylinux2014_s390x.whl", hash = "sha256:774d45b1fac1461f48698a9d4b5fa19a69d47ece02fa469825b442263f04021f", size = 5336891 },
    { url = "https://files.pythonhosted.org/packages/fa/18/89ac62eac46b69948bf35fcd90d37103f38722968e2981f752d69081ec4d/zstandard-0.23.0-cp313-cp313-manylinux_2_17_x86_64.manylinux2014_x86_64.whl", hash = "sha256:6f77fa49079891a4aab203d0b1744acc85577ed16d767b52fc089d83faf8d8ed", size = 5436310 },
    { url = "https://files.pythonhosted.org/packages/a8/a8/5ca5328ee568a873f5118d5b5f70d1f36c6387716efe2e369010289a5738/zstandard-0.23.0-cp313-cp313-manylinux_2_5_i686.manylinux1_i686.manylinux_2_17_i686.manylinux2014_i686.whl", hash = "sha256:ac184f87ff521f4840e6ea0b10c0ec90c6b1dcd0bad2f1e4a9a1b4fa177982ea", size = 4859912 },
    { url = "https://files.pythonhosted.org/packages/ea/ca/3781059c95fd0868658b1cf0440edd832b942f84ae60685d0cfdb808bca1/zstandard-0.23.0-cp313-cp313-musllinux_1_1_aarch64.whl", hash = "sha256:c363b53e257246a954ebc7c488304b5592b9c53fbe74d03bc1c64dda153fb847", size = 4936946 },
    { url = "https://files.pythonhosted.org/packages/ce/11/41a58986f809532742c2b832c53b74ba0e0a5dae7e8ab4642bf5876f35de/zstandard-0.23.0-cp313-cp313-musllinux_1_1_x86_64.whl", hash = "sha256:e7792606d606c8df5277c32ccb58f29b9b8603bf83b48639b7aedf6df4fe8171", size = 5466994 },
    { url = "https://files.pythonhosted.org/packages/83/e3/97d84fe95edd38d7053af05159465d298c8b20cebe9ccb3d26783faa9094/zstandard-0.23.0-cp313-cp313-musllinux_1_2_aarch64.whl", hash = "sha256:a0817825b900fcd43ac5d05b8b3079937073d2b1ff9cf89427590718b70dd840", size = 4848681 },
    { url = "https://files.pythonhosted.org/packages/6e/99/cb1e63e931de15c88af26085e3f2d9af9ce53ccafac73b6e48418fd5a6e6/zstandard-0.23.0-cp313-cp313-musllinux_1_2_i686.whl", hash = "sha256:9da6bc32faac9a293ddfdcb9108d4b20416219461e4ec64dfea8383cac186690", size = 4694239 },
    { url = "https://files.pythonhosted.org/packages/ab/50/b1e703016eebbc6501fc92f34db7b1c68e54e567ef39e6e59cf5fb6f2ec0/zstandard-0.23.0-cp313-cp313-musllinux_1_2_ppc64le.whl", hash = "sha256:fd7699e8fd9969f455ef2926221e0233f81a2542921471382e77a9e2f2b57f4b", size = 5200149 },
    { url = "https://files.pythonhosted.org/packages/aa/e0/932388630aaba70197c78bdb10cce2c91fae01a7e553b76ce85471aec690/zstandard-0.23.0-cp313-cp313-musllinux_1_2_s390x.whl", hash = "sha256:d477ed829077cd945b01fc3115edd132c47e6540ddcd96ca169facff28173057", size = 5655392 },
    { url = "https://files.pythonhosted.org/packages/02/90/2633473864f67a15526324b007a9f96c96f56d5f32ef2a56cc12f9548723/zstandard-0.23.0-cp313-cp313-musllinux_1_2_x86_64.whl", hash = "sha256:fa6ce8b52c5987b3e34d5674b0ab529a4602b632ebab0a93b07bfb4dfc8f8a33", size = 5191299 },
    { url = "https://files.pythonhosted.org/packages/b0/4c/315ca5c32da7e2dc3455f3b2caee5c8c2246074a61aac6ec3378a97b7136/zstandard-0.23.0-cp313-cp313-win32.whl", hash = "sha256:a9b07268d0c3ca5c170a385a0ab9fb7fdd9f5fd866be004c4ea39e44edce47dd", size = 430862 },
    { url = "https://files.pythonhosted.org/packages/a2/bf/c6aaba098e2d04781e8f4f7c0ba3c7aa73d00e4c436bcc0cf059a66691d1/zstandard-0.23.0-cp313-cp313-win_amd64.whl", hash = "sha256:f3513916e8c645d0610815c257cbfd3242adfd5c4cfa78be514e5a3ebb42a41b", size = 495578 },
]<|MERGE_RESOLUTION|>--- conflicted
+++ resolved
@@ -189,15 +189,10 @@
     { name = "orjson" },
     { name = "packaging" },
     { name = "propcache" },
-<<<<<<< HEAD
-    { name = "pydantic" },
-    { name = "pydantic-core" },
-=======
     { name = "pydantic", version = "2.10.6", source = { registry = "https://pypi.org/simple" }, marker = "python_full_version < '3.12.4' or sys_platform != 'darwin'" },
     { name = "pydantic", version = "2.11.7", source = { registry = "https://pypi.org/simple" }, marker = "python_full_version >= '3.12.4' and sys_platform == 'darwin'" },
     { name = "pydantic-core", version = "2.27.2", source = { registry = "https://pypi.org/simple" }, marker = "python_full_version < '3.12.4' or sys_platform != 'darwin'" },
     { name = "pydantic-core", version = "2.33.2", source = { registry = "https://pypi.org/simple" }, marker = "python_full_version >= '3.12.4' and sys_platform == 'darwin'" },
->>>>>>> 7795d6a7
     { name = "pyjwt" },
     { name = "pyyaml" },
     { name = "redis" },
@@ -276,11 +271,7 @@
     { name = "propcache", specifier = "==0.2.1" },
     { name = "pydantic" },
     { name = "pydantic-core" },
-<<<<<<< HEAD
-    { name = "pyjwt" },
-=======
     { name = "pyjwt", specifier = "==2.10.1" },
->>>>>>> 7795d6a7
     { name = "pylint", marker = "extra == 'dev'", specifier = "==3.3.*" },
     { name = "pytest", marker = "extra == 'dev'", specifier = ">=8.3.5" },
     { name = "pytest-aiohttp", marker = "extra == 'dev'", specifier = ">=1.1.0" },
