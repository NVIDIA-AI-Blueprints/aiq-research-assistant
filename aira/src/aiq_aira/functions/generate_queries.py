--- conflicted
+++ resolved
@@ -49,10 +49,7 @@
         """
         # Acquire the LLM from the builder
         llm = await aiq_builder.get_llm(llm_name=message.llm_name, wrapper_type=LLMFrameworkEnum.LANGCHAIN)
-<<<<<<< HEAD
-=======
         msg = message.report_organization + "\n" + meta_prompt
->>>>>>> e5ceb086
 
         response = await graph.ainvoke(input={
             "queries": [], "web_research_results": [], "running_summary": ""
