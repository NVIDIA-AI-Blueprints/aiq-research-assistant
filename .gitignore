--- conflicted
+++ resolved
@@ -223,11 +223,8 @@
 # End of https://www.gitignore.io/api/vim,c++,cmake,python,synology
 /.idea
 
-<<<<<<< HEAD
-=======
 **/uv.lock
 
->>>>>>> 5f377c32
 # Helm
 deploy/helm/**/*.tgz
 
